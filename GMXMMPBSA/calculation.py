"""
This module contains calculation classes that call the necessary programs
for running MM/PBSA calculations.

Methods:
   run_calculations(FILES, INPUT, rank) : Determines which calculations need to
        be run, then sets up the calculations and runs them

Classes:
   Calculation: Base calculation class
   EnergyCalculation: Typical GB/PB binding FE calculations. Handles all sander
                      and mmpbsa_py_energy program calls
   RISMCalculation: RISM binding FE calculation
   NmodeCalc: normal mode entropy calculation
   QuasiHarmCalc: Quasi-harmonic entropy calculation
"""

# ##############################################################################
#                           GPLv3 LICENSE INFO                                 #
#                                                                              #
#  Copyright (C) 2020  Mario S. Valdes-Tresanco and Mario E. Valdes-Tresanco   #
#  Copyright (C) 2014  Jason Swails, Bill Miller III, and Dwight McGee         #
#                                                                              #
#   Project: https://github.com/Valdes-Tresanco-MS/gmx_MMPBSA                  #
#                                                                              #
#   This program is free software; you can redistribute it and/or modify it    #
#  under the terms of the GNU General Public License version 3 as published    #
#  by the Free Software Foundation.                                            #
#                                                                              #
#  This program is distributed in the hope that it will be useful, but         #
#  WITHOUT ANY WARRANTY; without even the implied warranty of MERCHANTABILITY  #
#  or FITNESS FOR A PARTICULAR PURPOSE.  See the GNU General Public License    #
#  for more details.                                                           #
# ##############################################################################

from GMXMMPBSA.exceptions import CalcError
from GMXMMPBSA.exceptions import GMXMMPBSA_ERROR, GMXMMPBSA_WARNING
import os
import sys
import numpy as np
import math

#+-+-+-+-+-+-+-+-+-+-+-+-+-+-+-+-+-+-+-+-+-+-+-+-+-+-+-+-+-+-+-+-+-+-+-+-+-+-+-+

class CalculationList(list):
    """ This contains the list of all calculations that need to be run """

    def __init__(self, timer, *args):
        self.timer = timer
        self.timer_keys = []
        self.labels = []
        list.__init__(self)

    def append(self, calc, label='', timer_key=None):
        """ Add a new Calculation instance to the list """
        if not isinstance(calc, Calculation):
            raise TypeError('CalculationList can only take Calculation instances!')

        self.timer_keys.append(timer_key)
        list.append(self, calc)
        self.labels.append(label)

    def extend(self, calcs, labels, timer_keys):
        """ Add a list/iterable of Calculation instances to the list """
        for i, calc in enumerate(calcs):
            CalculationList.append(self, calc, labels[i], timer_keys[i])

    def run(self, rank, stdout=sys.stdout, stderr=sys.stderr):
        """ Runs every calculation in the list """
        own_handle = False
        try:
            f = open(stdout, 'w')
            own_handle = True
        except TypeError:
            f = stdout
        try:
            for i, calc in enumerate(self):
                # Start timer, run calculation, then stop the timer
                if self.timer_keys[i] is not None:
                    self.timer.start_timer(self.timer_keys[i])
                if self.labels[i]:
                    f.write(self.labels[i] + '\n')
                calc.setup()
                calc.run(rank, stdout=stdout, stderr=stderr)
                if self.timer_keys[i] is not None:
                    self.timer.stop_timer(self.timer_keys[i])
        finally:
            if own_handle: f.close()

#+-+-+-+-+-+-+-+-+-+-+-+-+-+-+-+-+-+-+-+-+-+-+-+-+-+-+-+-+-+-+-+-+-+-+-+-+-+-+-+

class Calculation(object):
    """ Base calculation class. All other calculation classes should be inherited
        from this class.
    """

    #-#-#-#-#-#-#-#-#-#-#-#-#-#-#-#-#-#-#-#-#-#-#-#-#-#-#-#-#-#-#-#-#

    def __init__(self, prog, prmtop, incrd, inptraj, input_file, output):
        self.prmtop = str(prmtop)
        self.incrd = incrd
        self.input_file = input_file
        self.inptraj = inptraj
        self.output = output
        self.program = prog

        self.calc_setup = False # This means that the setup has run successfully

        self.command_args = [self.program]

    def run(self, rank, stdout=sys.stdout, stderr=sys.stderr):
        """ Runs the program. All command-line arguments must be set before
            calling this method. Command-line arguments should be set in setup()
        """
        from subprocess import Popen

        # If this has not been set up yet
        # then raise a stink
        if not self.calc_setup:
            raise CalcError('Cannot run a calculation without calling its' +
                            ' its setup() function!')

            # Here, make sure that we could pass a file *OR* a string as stdout/stderr.
        # If they are strings, then open files up with that name, and make sure to
        # close them afterwards. The setup() method should make sure that they are
        # either a file or a string!
        own_handleo = own_handlee = False
        try:
            process_stdout = open(stdout, 'w')
            own_handleo = True
        except TypeError:
            process_stdout = stdout
        try:
            process_stderr = open(stderr, 'w')
            own_handlee = True
        except TypeError:
            process_stderr = stderr

        # The setup() method sets the command-line arguments and makes sure that
        # all of the CL arguments are set. Now all we have to do is start the
        # process and monitor it for success.

        # Popen can only take strings as command-line arguments, so convert
        # everything to a string here. And if it appears to need the rank
        # substituted into the file name, substitute that in here
        try:
            for i in range(len(self.command_args)):
                self.command_args[i] = str(self.command_args[i])
                if '%d' in self.command_args[i]:
                    self.command_args[i] = self.command_args[i] % rank

            process = Popen(self.command_args, stdin=None, stdout=process_stdout,
                            stderr=process_stderr)

            calc_failed = bool(process.wait())

            if calc_failed:
                raise CalcError('%s failed with prmtop %s!' % (self.program,
                                                               self.prmtop))
        finally:
            if own_handleo: process_stdout.close()
            if own_handlee: process_stdout.close()

    #-#-#-#-#-#-#-#-#-#-#-#-#-#-#-#-#-#-#-#-#-#-#-#-#-#-#-#-#-#-#-#-#

    def setup(self):
        """ Sets up the Calculation. Finds the program and adds that to the
            first element of the array. Inherited classes should call this
            method first, but then do anything else that is necessary for that
            calculation.
        """
        self.calc_setup= True

#+-+-+-+-+-+-+-+-+-+-+-+-+-+-+-+-+-+-+-+-+-+-+-+-+-+-+-+-+-+-+-+-+-+-+-+-+-+-+-+

class EnergyCalculation(Calculation):
    """ Uses mmpbsa_py_energy to evaluate energies """
    def __init__(self, prog, prmtop, incrd, inptraj, input_file, output, restrt):
        Calculation.__init__(self, prog, prmtop, incrd, inptraj,
                             input_file, output)
        self.restrt = restrt

    def setup(self):
        """
        Sets up the command-line arguments. Sander requires a unique restrt file
        for the MPI version (since one is *always* written and you don't want 2
        threads fighting to write the same dumb file)
        """
        self.command_args.append('-O')                    # overwrite flag
        self.command_args.extend(('-i', self.input_file)) # input file flag
        self.command_args.extend(('-p', self.prmtop))     # prmtop flag
        self.command_args.extend(('-c', self.incrd))      # input coordinate flag
        self.command_args.extend(('-y', self.inptraj))    # input trajectory flag
        self.command_args.extend(('-o', self.output))     # output file flag
        if self.restrt is not None:
            self.command_args.extend(('-r', self.restrt))  # restart file flag

        # Now test to make sure that the input file exists, since that's the only
        # one that may be absent (due to the use of -use-mdins)
        if not os.path.exists(self.input_file):
            raise IOError("Input file (%s) doesn't exist" % self.input_file)

        self.calc_setup = True

#+-+-+-+-+-+-+-+-+-+-+-+-+-+-+-+-+-+-+-+-+-+-+-+-+-+-+-+-+-+-+-+-+-+-+-+-+-+-+-+

class RISMCalculation(Calculation):
    """ This class handles RISM calculations """

    #-#-#-#-#-#-#-#-#-#-#-#-#-#-#-#-#-#-#-#-#-#-#-#-#-#-#-#-#-#-#-#-#

    def __init__(self, prog, prmtop, incrd, inptraj, xvvfile, output, INPUT):
        """ Sets up a RISM calculation. It's not as similar to the base class as
            other calculation classes are, but it still inherits useful methods
        """
        # rism3d.snglpnt dumps its output to stdout
        Calculation.__init__(self, prog, prmtop, incrd, inptraj, None, output)

        # Set up instance variables
        self.xvvfile      = xvvfile
        self.closure      = INPUT['closure']
        self.polardecomp  = INPUT['polardecomp']
        self.ng           = INPUT['ng'].replace(' ','') # get rid of spaces
        self.solvbox      = INPUT['solvbox']
        self.buffer       = INPUT['buffer']
        self.grdspc       = str(INPUT['grdspc']).replace(' ','')
        self.solvcut      = INPUT['solvcut']
        self.tolerance    = INPUT['tolerance']
        self.verbose      = INPUT['rism_verbose']
        self.solvbox      = INPUT['solvbox']
        self.gf           = INPUT['rismrun_gf']

    #-#-#-#-#-#-#-#-#-#-#-#-#-#-#-#-#-#-#-#-#-#-#-#-#-#-#-#-#-#-#-#-#

    def setup(self):
        """ Sets up the RISM calculation. All it has to do is fill in the
            necessary command-line arguments
        """
        # Set up some defaults

        if self.ng == "-1,-1,-1":
            ngflag = False
        else:
            ngflag = True

        if self.solvbox == "-1,-1,-1":
            solvboxflag = False
        else:
            solvboxflag = True

        if self.polardecomp:
            polardecompflag = True
        else:
            polardecompflag = False

        Calculation.setup(self)
        self.command_args.extend( ('--xvv', self.xvvfile,
                                   '--closure', self.closure,
                                   '--buffer', self.buffer,
                                   '--grdspc', self.grdspc,
                                   '--solvcut', self.solvcut,
                                   '--tolerance', self.tolerance,
                                   '--verbose', self.verbose,
                                   '--prmtop', self.prmtop,
                                   '--pdb', self.incrd,
                                   '--traj', self.inptraj))
        if ngflag:
            self.command_args.extend(('--ng', self.ng))
        if solvboxflag:
            self.command_args.extend(('--solvbox', self.solvbox))
        if polardecompflag:
            self.command_args.extend(['--polarDecomp'])
        if self.gf:
            self.command_args.extend(['--gf'])
        if not os.path.exists(self.xvvfile):
            raise IOError('XVVFILE (%s) does not exist!' % self.xvvfile)

        self.calc_setup = True

    #-#-#-#-#-#-#-#-#-#-#-#-#-#-#-#-#-#-#-#-#-#-#-#-#-#-#-#-#-#-#-#-#

    def run(self, rank, *args, **kwargs):
        Calculation.run(self, rank, stdout=self.output % rank)

#+-+-+-+-+-+-+-+-+-+-+-+-+-+-+-+-+-+-+-+-+-+-+-+-+-+-+-+-+-+-+-+-+-+-+-+-+-+-+-+

class NmodeCalc(Calculation):
    """ Calculates entropy contribution by normal mode approximation """

    #-#-#-#-#-#-#-#-#-#-#-#-#-#-#-#-#-#-#-#-#-#-#-#-#-#-#-#-#-#-#-#-#

    def __init__(self, prog, prmtop, incrd, inptraj, output, INPUT):
        """ Initializes the nmode calculation. Need to set the options string """
        from math import sqrt
        Calculation.__init__(self, prog, prmtop, incrd, inptraj, None, output)

        kappa = sqrt(0.10806 * INPUT['nmode_istrng'])
        if INPUT['nmode_igb']:
            option_string = ('ntpr=10000, diel=C, kappa=%f, cut=1000, gb=1, ' +
                             'dielc=%f, temp0=%f') % (kappa,
                                                      INPUT['dielc'], INPUT['temp'])
        else:
            option_string = ('ntpr=10000, diel=R, kappa=%f, cut=1000, gb=0, ' +
                             'dielc=%f, temp0=%f') % (kappa,
                                                      INPUT['dielc'], INPUT['temp'])

        self.option_string = option_string
        self.drms = INPUT['drms']
        self.maxcyc = INPUT['maxcyc']

    #-#-#-#-#-#-#-#-#-#-#-#-#-#-#-#-#-#-#-#-#-#-#-#-#-#-#-#-#-#-#-#-#

    def setup(self):
        """ Sets up the simulation """

        self.command_args.extend((self.incrd, self.prmtop, self.maxcyc, self.drms,
                                  self.option_string, self.inptraj))
        self.calc_setup = True

    #-#-#-#-#-#-#-#-#-#-#-#-#-#-#-#-#-#-#-#-#-#-#-#-#-#-#-#-#-#-#-#-#

    def run(self, rank, *args, **kwargs):
        Calculation.run(self, rank, stdout=self.output % rank)

#+-+-+-+-+-+-+-+-+-+-+-+-+-+-+-+-+-+-+-+-+-+-+-+-+-+-+-+-+-+-+-+-+-+-+-+-+-+-+-+

class QuasiHarmCalc(Calculation):
    """ Quasi-harmonic entropy calculation class """

    def __init__(self, prog, prmtop, inptraj, input_file, output,
                 receptor_mask, ligand_mask, fnpre):
        """ Initializes the Quasi-harmonic calculation class """
        Calculation.__init__(self, prog, prmtop, None, inptraj,
                             input_file, output)
        self.stability = not bool(receptor_mask) and not bool(ligand_mask)
        self.receptor_mask, self.ligand_mask = receptor_mask, ligand_mask
        self.calc_setup = False
        self.fnpre = fnpre # file name prefix

    #-#-#-#-#-#-#-#-#-#-#-#-#-#-#-#-#-#-#-#-#-#-#-#-#-#-#-#-#-#-#-#-#

    def setup(self):
        """ Sets up a Quasi-harmonic calculation """
        from subprocess import Popen, PIPE

        # Determine the prefix from our input file... hack way to do this
        if self.input_file.startswith(self.fnpre + 'mutant_'):
            prefix = self.fnpre + 'mutant_'
        else:
            prefix = self.fnpre

        # Make sure masks are a list, and that there are enough masks

        # First thing we need is the average PDB as a reference
        ptraj_str = 'trajin %s\naverage %savgcomplex.pdb pdb chainid " "\ngo' % (self.inptraj,
                                                                     prefix)

        outfile = open(self.fnpre + 'create_average.out','w')

        process = Popen([self.program, self.prmtop], stdin=PIPE, stdout=outfile)
        out, err = process.communicate(ptraj_str.encode())

        if process.wait():
            raise CalcError('Failed creating average PDB')

        outfile.close()

        # Now that we have the PDB file

        self.command_args.extend((self.prmtop, self.input_file))

        self.calc_setup = True

    #-#-#-#-#-#-#-#-#-#-#-#-#-#-#-#-#-#-#-#-#-#-#-#-#-#-#-#-#-#-#-#-#

    def run(self, rank, *args, **kwargs):
        Calculation.run(self, rank, stdout=self.output)

#+-+-+-+-+-+-+-+-+-+-+-+-+-+-+-+-+-+-+-+-+-+-+-+-+-+-+-+-+-+-+-+-+-+-+-+-+-+-+-+

class PBEnergyCalculation(EnergyCalculation):
    """
    Specially handle the PB calculations to extract warnings and errors PBSA
    prints to stdout and redirect them to the user
    """
    def run(self, rank, stdout=sys.stdout, stderr=sys.stderr):
        """
        Runs the program. All command-line arguments must be set before calling
        this method. Command-line arguments should be set in setup()
        stdout is ignored here because we need to parse it for errors
        """
        import re
        from subprocess import Popen, PIPE

        # If this has not been set up yet
        # then raise a stink
        if not self.calc_setup:
            raise CalcError('Cannot run a calculation without calling its' +
                            ' its setup() function!')

        errorre = re.compile('(pb (?:bomb)|(?:warning))', re.I)
        # Here, make sure that we could pass a file *OR* a string as stderr.
        own_handle = False
        try:
            process_stderr = open(stderr, 'w')
            own_handle = True
        except TypeError:
            process_stderr = stderr

        # The setup() method sets the command-line arguments and makes sure that
        # all of the CL arguments are set. Now all we have to do is start the
        # process and monitor it for success.

        # Popen can only take strings as command-line arguments, so convert
        # everything to a string here. If rank needs to be substituted in, do that
        # here
        try:
            for i in range(len(self.command_args)):
                self.command_args[i] = str(self.command_args[i])
                if '%d' in self.command_args[i]:
                    self.command_args[i] = self.command_args[i] % rank

            process = Popen(self.command_args, stdin=None, stdout=PIPE,
                            stderr=process_stderr)

            out, err = process.communicate(b'')
            calc_failed = bool(process.wait())
            out = out.decode('utf-8')
            if calc_failed:
                error_list = [s.strip() for s in out.split('\n')
                              if errorre.match(s.strip())]

                GMXMMPBSA_ERROR('%s failed with prmtop %s!\n\t' % (self.program, self.prmtop) +
                                '\n\t'.join(error_list) + '\n' +
                                'If you are using sander and PB calculation, check the *.mdout files to get the sander '
                                'error and check this thread (http://archive.ambermd.org/201303/0548.html)\n',
                                CalcError)
        finally:
            if own_handle: process_stderr.close()

#+-+-+-+-+-+-+-+-+-+-+-+-+-+-+-+-+-+-+-+-+-+-+-+-+-+-+-+-+-+-+-+-+-+-+-+-+-+-+-+

class SurfCalc(Calculation):
    """
    Base class for a surface area calculation using cpptraj. Children must
    implement _get_instring(self, rank) which returns the string containing the
    necessary cpptraj input
    """

    def __init__(self, prog, prmtop, inptraj, output, probe=1.4, offset=0.0):
        self.prmtop = str(prmtop)
        self.inptraj = inptraj
        self.output = output
        self.program = prog
        self.probe = probe
        self.offset = offset

    def run(self, rank, stdout=sys.stdout, stderr=sys.stderr):
        """ Runs the program. All command-line arguments must be set before
            calling this method. Command-line arguments should be set in setup()
        """
        from subprocess import Popen, PIPE

        # If this has not been set up yet
        # then raise a stink
        if not self.calc_setup:
            raise CalcError('Cannot run a calculation without calling its' +
                            ' its setup() function!')

            # Make sure the inptraj and output are rank-substituted
        instring = self._get_instring(rank)

        process = Popen([self.program, self.prmtop], stdin=PIPE, stdout=PIPE,
                        stderr=PIPE)

        out, err = process.communicate(instring.encode())

        calc_failed = bool(process.wait())

        if calc_failed:
            raise CalcError('%s failed with prmtop %s!' % (self.program,
                                                           self.prmtop))

#+-+-+-+-+-+-+-+-+-+-+-+-+-+-+-+-+-+-+-+-+-+-+-+-+-+-+-+-+-+-+-+-+-+-+-+-+-+-+-+

class LcpoCalc(SurfCalc):
    """
    Uses LCPO to calculate the surface area
    (Linear Combination of Pairwise Overlaps)
    """

    def _get_instring(self, rank):
        """ Returns the cpptraj input string """
        inptraj = self.inptraj % rank
        output = self.output % rank
        return "trajin %s\nsolvent none\nsurf :* out %s\n" % (inptraj, output)

#+-+-+-+-+-+-+-+-+-+-+-+-+-+-+-+-+-+-+-+-+-+-+-+-+-+-+-+-+-+-+-+-+-+-+-+-+-+-+-+

class MolsurfCalc(SurfCalc):
    """ Uses molsurf to calculate the surface area """

    def __init__(self, prog, prmtop, inptraj, output, probe=1.4, offset=0.0):
        SurfCalc.__init__(self, prog, prmtop, inptraj, output)
        self.probe = probe
        self.offset = offset

    def _get_instring(self, rank):
        inptraj = self.inptraj % rank
        output = self.output % rank
        return "trajin %s\nmolsurf :* out %s probe %s offset %s" % (inptraj,
                                                                    output, self.probe, self.offset)

#+-+-+-+-+-+-+-+-+-+-+-+-+-+-+-+-+-+-+-+-+-+-+-+-+-+-+-+-+-+-+-+-+-+-+-+-+-+-+-+

class CopyCalc(Calculation):
    """
    This is for mutant files that are unchanged from 'normal' files (i.e., when
    the mutation is in the receptor, the ligand outputs are copied)
    """
    def __init__(self, orig_name, final_name):
        self.orig_name = orig_name
        self.final_name = final_name

    def run(self, rank, stdout=None, stderr=None):
        from shutil import copy
        # Do rank-substitution if necessary
        if '%d' in self.orig_name:
            orig_name = self.orig_name % rank
        else:
            orig_name = self.orig_name

        if '%d' in self.final_name:
            final_name = self.final_name % rank
        else:
            final_name = self.final_name

        copy(orig_name, final_name)

#+-+-+-+-+-+-+-+-+-+-+-+-+-+-+-+-+-+-+-+-+-+-+-+-+-+-+-+-+-+-+-+-+-+-+-+-+-+-+-+

class PrintCalc(Calculation):
    """
    This is just a way to insert a printed message to the screen during the
    calculation list execution
    """
    def __init__(self, message):
        self.message = message

    def run(self, rank, stdout=sys.stdout, stderr=sys.stderr):
        if rank == 0: stdout.write(self.message + '\n')

#+-+-+-+-+-+-+-+-+-+-+-+-+-+-+-+-+-+-+-+-+-+-+-+-+-+-+-+-+-+-+-+-+-+-+-+-+-+-+-+

class InteractionEntropyCalc:
    """
    Class for Interaction Entropy calculation
    :return {IE_key: data}
    """
    def __init__(self, ggas, app, output):
        self.ggas = ggas
        self.app = app
        self.output = output
        self.data = {}

        self._calculate()
        self.save_output()

    def _calculate(self):
        # boltzmann constant
        k = 0.001985875
<<<<<<< HEAD
=======
        if 'temperature' in self.app.INPUT:
            temp = self.app.INPUT['temperature']
        elif 'entropy_temp' in self.app.INPUT:
            temp = self.app.INPUT['entropy_temp']
            GMXMMPBSA_WARNING('entropy_temp variable is deprecated and will be remove in next versions!. Please, '
                              'use temperature variable instead')
>>>>>>> aa3b183e
        energy_int = np.array([], dtype=np.float)
        a_energy_int = np.array([], dtype=np.float)
        exp_energy_int = np.array([], dtype=np.float)
        ts = np.array([], dtype=np.float)
        for eint in self.ggas:
            energy_int = np.append(energy_int, eint)
            aeint = energy_int.mean()
            a_energy_int = np.append(a_energy_int, aeint)
            deint = eint - aeint
            eceint = math.exp(deint / (k * temp))
            exp_energy_int = np.append(exp_energy_int, eceint)
            aeceint = exp_energy_int.mean()
            cts = k * temp * math.log(aeceint)
            ts = np.append(ts, cts)
        self.data = ts
        self.ie_frames = math.ceil(self.app.numframes * (self.app.INPUT['entropy_seg'] / 100))
        self.value = self.data[-self.ie_frames:].mean()
        self.frames = [x for x in range(self.app.INPUT['startframe'],
                                        self.app.INPUT['startframe'] + self.app.numframes * self.app.INPUT['interval'],
                                        self.app.INPUT['interval'])]

    def save_output(self):
        with open(self.output, 'w') as out:
            out.write(f'Calculation for last {self.ie_frames} frames:\n')
            out.write(f'Interaction Entropy: {self.value}\n\n')
            out.write(f'Interaction Entropy per-frame:\n')

            out.write('Frame # | IE value\n')
            for f, d in zip(self.frames, self.data):
                out.write('{:d}  {:.2f}\n'.format(f,d))

#+-+-+-+-+-+-+-+-+-+-+-+-+-+-+-+-+-+-+-+-+-+-+-+-+-+-+-+-+-+-+-+-+-+-+-+-+-+-+-+<|MERGE_RESOLUTION|>--- conflicted
+++ resolved
@@ -569,15 +569,12 @@
     def _calculate(self):
         # boltzmann constant
         k = 0.001985875
-<<<<<<< HEAD
-=======
         if 'temperature' in self.app.INPUT:
             temp = self.app.INPUT['temperature']
         elif 'entropy_temp' in self.app.INPUT:
             temp = self.app.INPUT['entropy_temp']
             GMXMMPBSA_WARNING('entropy_temp variable is deprecated and will be remove in next versions!. Please, '
                               'use temperature variable instead')
->>>>>>> aa3b183e
         energy_int = np.array([], dtype=np.float)
         a_energy_int = np.array([], dtype=np.float)
         exp_energy_int = np.array([], dtype=np.float)
