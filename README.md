## Install

amber.python -m pip install GMX-MMPBSA

## Test

## Documentation
**Note: We do not intend to replace the original [MMPBSA.py](https://pubs.acs.org/doi/10.1021/ct300418h); instead, 
we have implemented and improved some functionalities, and what is most important, made this valuable tool available 
for Gromacs users. Most of the documentation below is found in the [Amber manual](https://ambermd.org/doc12/Amber20.pdf#chapter.34), 
we will point out what is new or different. Neither of these should be considered as a “black-box”, and users 
should be familiar with Amber and MM/PB(GB)SA method before at-tempting these sorts of calculations. These scripts 
automate a series of calculations, and cannot trap all the types of errors that might occur. You can review some of the 
answers to the questions that we consider most common here. If you find a bug or have any question, please consider 
opening an [issue](https://github.com/Valdes-Tresanco-MS/GMX-MMPBSA/issues).**

## Introduction
Molecular Mechanics / Poisson Boltzmann (or Generalized Born) Surface Area (MM/PB(GB)SA) calculations is a post-processing
method in which representative snapshots from an ensemble of conformations are used to calculate the free energy
change between two states (typically a bound and free state of a receptor and ligand). Free energy differences are
calculated by combining the so-called gas phase energy contributions (MM term) that are independent of the chosen solvent
model as well as solvation free energy components (both polar and non-polar) calculated from an implicit solvent
model combination (PBSA or GBSA) for each species. Entropy contributions to the total free energy may be added as a further 
refinement. 

The gas phase free energy contributions are calculated by sander or mmpbsa_py_energy within the AmberTools package 
according to the force field used in the MD simulation. The solvation free energy contributions may be further 
decomposed into a polar and non-polar contributions. The polar portion is calculated using the Poisson Boltzmann (PB) 
equation, the Generalized Born method, or the Reference Interaction Site Model (RISM). The PB equation is solved 
numerically by either the pbsa program included with AmberTools or by the Adaptive Poisson Boltzmann Solver (APBS) 
program (for more information, see http://www.poissonboltzmann.org/apbs). The non-polar contribution is approximated by 
the LCPO method implemented within sander or the molsurf method as implemented in cpptraj. The entropy calculations 
can be done in either a HCT Generalized Born solvation model or in the gas phase using a mmpbsa_py_nabnmode 
program written in the nab programming language, or via the quasi-harmonic approximation in ptraj as in the original 
[MMPBSA.py](https://pubs.acs.org/doi/10.1021/ct300418h). In this new module, entropy term (−TΔS) can be also estimated 
using the so-called [Interaction Entropy](https://pubs.acs.org/doi/abs/10.1021/jacs.6b02682) method, which is 
theoretically rigorous, computationally efficient, and numerically reliable for calculating entropic contribution to 
free energy in protein–ligand binding and other interaction processes.

Usually, the Single Trajectory (ST) approximation is employed when performing MM/PB(GB)SA calculations. This approximation
assumes that the configurational space explored by the systems are very similar between the bound and unbound states, 
so every snapshot for each species (i.e. complex, receptor, and ligand) is extracted from the same trajectory file. This
approximation improves binding free energies convergence and also reduces the computing time. However, it only should be 
applied when the molecules in the unbound state present a similar behavior to that of the bound state. On the other 
hand, in the so-called Multiple Trajectory (MT) approximation, the snapshots for each one of the species (i.e. complex, 
receptor, and ligand) are extracted from their own trajectory file. This approximation, theoretically more rigorous 
though, leads to higher standard deviation of the binding free energies.  

Further information can be found in [Amber manual](https://ambermd.org/doc12/Amber20.pdf):
* [MMPBSA.py](https://ambermd.org/doc12/Amber20.pdf#chapter.34)
* [The Generalized Born/Surface Area Model](https://ambermd.org/doc12/Amber20.pdf#chapter.4)
* [PBSA](https://ambermd.org/doc12/Amber20.pdf#chapter.6)
* [Reference Interaction Site Model](https://ambermd.org/doc12/Amber20.pdf#chapter.7)
* [Generalized Born (GB) for QM/MM calculations](https://ambermd.org/doc12/Amber20.pdf#subsection.10.1.3)

and the foundational papers:
* [Srinivasan J. et al., 1998](https://pubs.acs.org/doi/abs/10.1021/ja981844+) 
* [Kollman P. A. et al., 2000](https://pubs.acs.org/doi/abs/10.1021/ar000033j) 
* [Gohlke H., Case D. A. 2004](https://onlinelibrary.wiley.com/doi/abs/10.1002/jcc.10379) 

as well as some reviews:
* [Genheden S., Ryde U. 2015](https://www.tandfonline.com/doi/full/10.1517/17460441.2015.1032936) 
* [Wang et. al., 2018](https://www.frontiersin.org/articles/10.3389/fmolb.2017.00087/full)  
* [Wang et. al., 2019](https://pubs.acs.org/doi/abs/10.1021/acs.chemrev.9b00055) 

## gmx_MMPBSA in a nutshell
gmx_MMPBSA brings all the [MMPBSA.py](https://pubs.acs.org/doi/10.1021/ct300418h) functionalities to Gromacs users. 
In addition, few other functionalities were implemented that eases a number of calculations (e.g. MM/PB(GB)SA 
with different internal dielectric constant, interaction entropy calculation). A GUI application is also incorporated 
that allows for visualizing the results and saving high-quality images.

### Protein-protein binding free energy calculations
In its simplest version, gmx_MMPBSA requires:

* The structure file (*.tpr) -- *.tpr used as input in mdrun program for MD simulation
* An index file (*.ndx) -- *.ndx file containing the receptor and ligand in separated groups
* Receptor and ligand group numbers in the index file
* A trajectory file (*.xtc, *.pdb, *.trr) -- final Gromacs MD trajectory, fitted and with no pbc.
* An input parameters file (*.in) -- input file containing all the specifications regarding the type of calculation that
is going to be performed

_See a detailed list of all the flags in gmx_MMPBSA command line [here](https://github.com/Valdes-Tresanco-MS/GMX-MMPBSA#calling-mmpbsapy-from-the-command-line)_

That being said, once you are in the folder containing all files, the command-line will be as follows:

`gmx_MMPBSA -O -i mmpbsa.in -cs com_md.tpr -ci index.ndx -cg 1 13 -ct com_traj.xtc`

where the `mmpbsa.in` input file, is a text file containing the following lines:

```
Sample input file for GB calculation
&general
startframe=5, endframe=100, interval=5, verbose=2
/
&gb
igb=2, saltcon=0.150,
```

_See a detailed list of all the options in gmx_MMPBSA input file [here](https://github.com/Valdes-Tresanco-MS/GMX-MMPBSA#the-input-file) 
as well as several [examples](https://github.com/Valdes-Tresanco-MS/GMX-MMPBSA#sample-input-files)_

In this case, a single trajectory (ST) approximation is followed, which means the receptor and ligand (in this case, the 
ligand is also another protein) amber format topologies will be obtained from that of the complex. To do so, a MD *.tpr 
file (`com_md.tpr`), an index file (`index.ndx`), a trajectory file (`com_traj.xtc`), and both the receptor and ligand group numbers 
in the index file (`1 13`) are needed. The `mmpbsa.in` input file will contain all the parameters needed for the 
MM/PB(GB)SA calculation. In this case, 19 frames `(endframe-startframe)/interval = (100-5)/5 = 19` are going to be used 
when performing the the MM/PB(GB)SA calculation with the igb5 (GB-OBC2) model and a salt concentration = 0.15M.

### Protein-ligand binding free energy calculations

This case is very similar to that of described previously, with the only difference that ligand *.mol2 file must be 
defined. This *.mol2 file should contain all the charges as well as the bonds for the ligand. A *.mol2 output file from
[antechamber](http://ambermd.org/tutorials/basic/tutorial4b/index.php) is recommended.

That being said, once you are in the folder containing all files, the command-line will be as follows:

`gmx_MMPBSA -O -i mmpbsa.in -cs com_md.tpr -ci index.ndx -cg 1 13 -ct com_traj.xtc -lm ligand.mol2`

where the `mmpbsa.in` input file, is a text file containing the following lines:

```
Sample input file for GB calculation
&general
startframe=5, endframe=100, interval=5, verbose=2
/
&gb
igb=2, saltcon=0.150,
```

_See a detailed list of all the options in gmx_MMPBSA input file [here](https://github.com/Valdes-Tresanco-MS/GMX-MMPBSA#the-input-file) 
as well as several [examples](https://github.com/Valdes-Tresanco-MS/GMX-MMPBSA#sample-input-files)_

### Types of calculations you can do
There are many different options for running gmx_MMPBSA. Among the types of calculations you can do are:
* **Normal binding free energies**, with either PB or GB implicit solvent models. Each can be done with either
1, 2, or 3 different trajectories, but the complex, receptor, and ligand topology files must all be defined. The
complex trajectory must always be provided. Whichever trajectories of the receptor and/or ligand that are NOT
specified will be extracted from the complex trajectory. This allows a 1-, 2-, or 3-trajectory analysis. All PB
calculations and GB models can be performed with just AmberTools via the mmpbsa_py_energy program installed with 
MMPBSA.py.
* **Stability** calculations with any calculation type.
* **Alanine scanning** with either PB or GB implicit solvent models. All trajectories will be mutated to match
the mutated topology files, and whichever calculations that would be carried out for the normal systems are
also carried out for the mutated systems. Note that only 1 mutation is allowed per simulation, and it must
be to an alanine. If mutant_only is not set to 1, differences resulting from the mutations are calculated. This
option is incompatible with intermediate NetCDF trajectories (see the netcdf = 1 option above). This has the
same program requirements as option 1 above.
* **Entropy corrections**. An entropy term can be added to the free energies calculated above using either the
quasi-harmonic approximation, the normal mode approximation or interaction entropy approximations. Calculations will be 
done for the normal and mutated systems (alanine scanning) as requested. Normal mode calculations are done with the
mmpbsa_py_nabnmode program included with AmberTools.
* **Decomposition schemes**. The energy terms will be decomposed according to the decomposition scheme
outlined in the idecomp variable description. This should work with all of the above, though entropy terms
cannot be decomposed. APBS energies cannot be decomposed, either. Neither can PBSA surface area terms.
This functionality requires sander from the Amber 11 (or later) package.
* **QM/MMGBSA**. This is a binding free energy (or stability calculation) using the Generalized Born solvent
model allowing you to treat part of your system with a quantum mechanical Hamiltonian. See [“Advanced
Options”](https://github.com/Valdes-Tresanco-MS/GMX-MMPBSA#Advanced-Options) for tips about optimizing this option. 
This functionality requires sander from the Amber package.
* **MM/3D-RISM**. This is a binding free energy (or stability calculation) using the 3D-RISM solvation model.
This functionality is performed with rism3d.snglpnt built with AmberTools.
* **Membrane Protein MMPBSA**. Calculate the MMPBSA binding free energy for a ligand bound to a protein
that is embedded into a membrane. Only use_sander=1 is supported.

### Calling gmx_MMPBSA from the command-line
gmx_MMPBSA is invoked through the command line as follows:
```
usage: gmx_MMPBSA [-h] [-v] [--input-file-help] [-O] [-prefix <file prefix>] [-i FILE] [-xvvfile XVVFILE] [-o FILE] 
                  [-do FILE] [-eo FILE] [-deo FILE] [-gui] [-s] [-pff <Forcefield>] [-lff <Forcefield>] [-st] 
                  [-cs <Structure File>] [-ci <Index File>] [-cg index index] [-ct [TRJ [TRJ ...]]] 
                  [-rs <Structure File>] [-ri <Index File>] [-rg index] [-rt [TRJ [TRJ ...]]] [-lm <Structure File>]
                  [-ls <Structure File>] [-li <Index File>] [-lg index] [-lt [TRJ [TRJ ...]]] [-make-mdins] [-use-mdins]
                  [-rewrite-output]

gmx_MMPBSA is an effort to bring Amber's MMPBSA.py functionalities and more to Gromacs users. This program is based on 
Amber's MMPBSA.py and essentially works as such. gmx_MMPBSA lacks any compatibility-related issue since it will process
any Gromacs files compatible with the Gromacs in the path.

optional arguments:
  -h, --help            show this help message and exit
  -v, --version         show program's version number and exit
  --input-file-help     Print all available options in the input file. (default: False)

Miscellaneous Options:
  -O, --overwrite       Allow output files to be overwritten (default: False)
  -prefix <file prefix>
                        Prefix for intermediate files. (default: _GMXMMPBSA_)

Input and Output Files:
  These options specify the input files and optional output files.

  -i FILE               MM/PBSA input file. (default: None)
  -xvvfile XVVFILE      XVV file for 3D-RISM. (default: /home/mario/programs/amber20/dat/mmpbsa/spc.xvv)
  -o FILE               Output file with MM/PBSA statistics. (default: FINAL_RESULTS_MMPBSA.dat)
  -do FILE              Output file for decomposition statistics summary. (default: FINAL_DECOMP_MMPBSA.dat)
  -eo FILE              CSV-format output of all energy terms for every frame in every calculation. File name forced to
                         end in [.csv]. This file is only written when specified on the command-line. (default: None)
  -deo FILE             CSV-format output of all energy terms for each printed residue in decomposition calculations. 
                         File name forced to end in [.csv]. This file is only written when specified on the command-line.
                         (default: None)
  -gui                  Open charts application when all calculations finished (default: True)

Options:
  These options specify explicit calculation type and forcefield to prepare the Amber topologies

  -s                    Perform stability calculation. Only the complex parameter are required. If ligand is non-Protein
                         (small molecule) type will required the ligand mol2 file parameters. In any other case receptor
                         and ligand parameters will be ignored. See description bellow (default: False)
  -pff <Forcefield>     Used forcefield to make the protein MD in Gromacs. Allowed: amber14sb, amber99sb-ildn, 
                         amber99sb, amber03, amber99, amber96, amber94. (default: amber14sb)
  -lff <Forcefield>     Used forcefield to make the ligand MD in Gromacs. Allowed: gaff, gaff2. (default: gaff)
  -st                   Define if complex, receptor and ligand trajectories is solvated. We assume that the entry 
                         trajectory contains ions and water (default: True)

Complex:
  Complex files and info that are needed to perform the calculation. If the receptor and / or the ligand are not 
   defined, we generate it from the complex.

  -cs <Structure File>  Structure file of the bound complex. If it is Protein-Ligand (small molecule) complex, make 
                         sure that you define -lm option (default: None)
  -ci <Index File>      Index file of the bound complex. (default: None)
  -cg index index       Groups of receptor and ligand in complex index file. The notation is as follows: "-cg <Receptor
                         group> <Ligand group>", ie. -cg 1 13 (default: None)
  -ct [TRJ [TRJ ...]]   Input trajectories of the complex. Allowed formats: *.xtc (recommended), *.trr, *.pdb (specify 
                         as many as you'd like). (default: None)

Receptor:
  Receptor files and info that are needed to perform the calculation. If the receptor are not defined, we generate it 
   from the complex.

  -rs <Structure File>  Structure file of the unbound receptor. If omitted and stability is False, the structure from 
                         complex will be used and other options are not needed. (default: None)
  -ri <Index File>      Index file of the unbound receptor. (default: None)
  -rg index             Group of receptor in receptor index file. (default: None)
  -rt [TRJ [TRJ ...]]   Input trajectories of the unbound receptor for multiple trajectory approach. Allowed formats: 
                         *.xtc (recommended), *.trr, *.pdb. (default: None)

Ligand:
  Ligand files and info that are needed to perform the calculation. If the ligand are not defined, we generate it from 
   the complex.

  -lm <Structure File>  Structure file of the unbound ligand used to parametrize ligand for Gromacs. Most be defined if 
                         Protein-Ligand (small molecule) complex was define. (default: None)
  -ls <Structure File>  Structure file of the unbound ligand. If omitted, is protein-like and stability is False the 
                         structure from complex will be used and other options are not needed. If ligand is a small 
                         molecule, make sure that you definde above -lm option (default: None)
  -li <Index File>      Index file of the unbound ligand. Only if tpr file was define in -ls. (default: None)
  -lg index             Group of the ligand in ligand index file. Only if tpr file was define in -ls. (default: None)
  -lt [TRJ [TRJ ...]]   Input trajectories of the unbound ligand for multiple trajectory approach. Allowed formats: 
                         *.xtc (recommended), *.trr, *.pdb. (default: None)

Miscellaneous Actions:
  -make-mdins           Create the input files for each calculation and quit. This allows you to modify them and re-run
                         using -use-mdins (default: False)
  -use-mdins            Use existing input files for each calculation. If they do not exist with the appropriate names, 
                         gmx_MMPBSA will quit in error. (default: False)
  -rewrite-output       Do not re-run any calculations, just parse the output files from the previous calculation and 
                         rewrite the output files. (default: False)

This program will calculate binding free energies using end-state free energy methods on an ensemble of snapshots using 
a variety of implicit solvent models
```

`-make-mdins` and `-use-mdins` are intended to give added flexibility to user input. If the MM/PBSA input file does
not expose a variable you require, you may use the -make-mdins flag to generate the MDIN files and then quit.
Then, edit those MDIN files, changing the variables you need to, then running gmx_MMPBSA with -use-mdins to
use those modified files.

### Running gmx_MMPBSA
#### Serial version
This version is installed via pip as described above. AMBERHOME must be set, or it will quit on error. An example 
command-line call is shown below:

`gmx_MMPBSA -O -i mmpbsa.in -cs com_md.tpr -ci index.ndx -cg 1 13 -ct com_traj.xtc`

You can found test files in GitHub (https://github.com/Valdes-Tresanco-MS/GMX-MMPBSA)

#### Parallel (MPI) version

This version is installed with Amber during the parallel install. The python package mpi4py is included with
the MMPBSA.py source code and must be successfully installed in order to run the MPI version of MMPBSA.py.
It is run in the same way that the serial version is above, except MPI directions must be given on the command
line as well. Note, if mpi4py does not install correctly, you must install it yourself in order to use
MMPBSA.py.MPI. One note: at a certain level, running RISM in parallel may actually hurt performance, since
previous solutions are used as an initial guess for the next frame, hastening convergence. Running in parallel loses
this advantage. Also, due to the overhead involved in which each thread is required to load every topology file
when calculating energies, parallel scaling will begin to fall off as the number of threads reaches the number of
frames. A usage example is shown below:

`mpirun -np 2 gmx_MMPBSA MPI -O -i mmpbsa.in -cs com_md.tpr -ci index.ndx -cg 1 13 -ct com_traj.xtc`

or

`mpirun -np 2 gmx_MMPBSA mpi -O -i mmpbsa.in -cs com_md.tpr -ci index.ndx -cg 1 13 -ct com_traj.xtc`

#### The input file
As gmx_MMPBSA is based on [MMPBSA.py](https://pubs.acs.org/doi/10.1021/ct300418h), it uses an input file containing 
all the specification for the MM/PB(GB)SA calculation. The input file is designed to be as syntactically similar to 
other programs in Amber as possible. The input file has the same namelist structure as both sander and pmemd. The allowed 
namelists are &general, &gb, &pb, &rism, &alanine_scanning, &nmode, and &decomp. The input variables recognized in each 
namelist are described below, but those in &general are typically variables that apply to all aspects of the calculation. 
The &gb namelist is unique to Generalized Born calculations, &pb is unique to Poisson Boltzmann calculations, &rism is 
unique to 3D-RISM calculations, &alanine_scanning is unique to alanine scanning calculations, &nmode is unique to the
normal mode calculations used to approximate vibrational entropies, and &decomp is unique to the decomposition
scheme. All of the input variables are described below according to their respective namelists. Integers and floating
point variables should be typed as-is while strings should be put in either single- or double-quotes. All variables
should be set with `variable = value` and separated by commas. See several 
[examples](https://github.com/Valdes-Tresanco-MS/GMX-MMPBSA#sample-input-files) below. Variables will usually be matched 
to the minimum number of characters required to uniquely identify that variable within that namelist. Variables require 
at least 4 characters to be matched unless that variable name has fewer than 4 characters (in which case the whole 
variable name is required). For example, “star” in &general will match “startframe”. However, “stare” and “sta” will 
match nothing.

**&general namelist variables**

`debug_printlevel` MMPBSA.py prints errors by raising exceptions, and not catching fatal errors. If debug_printlevel 
is set to 0, then detailed tracebacks (effectively the call stack showing exactly where in the program the 
error occurred) is suppressed, so only the error message is printed. If debug_printlevel is set to 1 or 
higher, all tracebacks are printed, which aids in debugging of issues. Default: 0. (Advanced Option)

`startframe` The frame from which to begin extracting snapshots from the full, concatenated trajectory comprised
of every trajectory file placed on the command-line. This is always the first frame read. (Default = 1)  
          
`endframe` The frame from which to stop extracting snapshots from the full, concatenated trajectory comprised of every 
 trajectory file supplied on the command-line. (Default = 9999999)

```diff
@@ Input variable modified. Included Interaction entropy aproximation @@
```            
`entropy` It specifies whether to perform a quasi-harmonic entropy (QH) approximation with ptraj or the 
[Interaction Entropy (IE)](https://pubs.acs.org/doi/abs/10.1021/jacs.6b02682) approximation. The allowed values are (default = 0): 
* 0: Don’t
* 1: perform QH
* 2: perform IE

```diff
+ New input variable added
```
<<<<<<< HEAD
`entropy_seg` Specify the representative segment (in %), starting from the `endframe`, for the calculation of 
the Interaction Entropy, e.g: `entropy_seg = 25` means that the last quartile of the total number of frames 
(`(endframe-startframe)/interval`) will be used to calculate the average Interaction Entropy. Default: 25 (Only if `entropy = 2`)

```diff
+ New input variable added
```
`entropy_temp` Specify the temperature to calculate the entropy term `−TΔS` (Only if `entropy = 2`). Avoid 
inconsistencies with defined internal temperature (298.15 K) when nmode is used.
=======
`entropy_seg` Specify the representative segment (in %), starting from the end of the trajectory, for the calculation of 
              the Interaction Entropy, e.g: 25 is equivalent to the frames contained in the last quartile of the 
              trajectory (Default: 25) (Only if `entropy` = 2)
```diff
+ New input variable added
```
`entropy_temp` Specify the temperature to calculate the entropy term `−TΔS` (Only if `entropy` = 2). Avoid 
inconsistencies with defined internal temperature (298.15 K) when nmode is used (Default = 298.15)
>>>>>>> 7324049b
      
`interval` The offset from which to choose frames from each trajectory file. For example, an interval of 2 will pull
every 2nd frame beginning at startframe and ending less than or equal to endframe. (Default = 1)

```diff
- Input variable deleted. All files are needed for plotting
``` 
~~-`keep_files` The variable that specifies which temporary files are kept. All temporary files have the prefix 
`_MMPBSA_` prepended to them (unless you change the prefix on the command-line—see subsection Subsection 34.3.2 for 
details). Allowed values are 0, 1, and 2. 0: Keep no temporary files 1: Keep all generated trajectory files and mdout 
files created by sander simulations 2: Keep all temporary files. Temporary files are only deleted if MMPBSA.py 
completes successfully (Default = 1) A verbose level of 1 is sufficient to use -rewrite-output and recreate the output
 file without rerunning any simulations.~~
            
`netcdf` Specifies whether or not to use NetCDF trajectories internally rather than writing temporary ASCII trajectory 
files. For very large trajectories, this could offer significant speedups, and requires less temporary space.
However, this option is incompatible with alanine scanning. Default value is 0.
* 0: Do NOT use temporary NetCDF trajectories
* 1: Use temporary NetCDF trajectories

```diff
+ New input variable added
<<<<<<< HEAD
```
`PBRadii` PBRadii in amber topology files. Allowed values are (default = 3): 
=======
``` 
`PBRadii` PBRadii in amber topology files (Default = 3)
>>>>>>> 7324049b
* 1: bondi, recommended when igb = 7 
* 2: mbondi, recommended when igb = 1 
* 3: mbondi2, recommended when igb = 2 or 5 
* 4: mbondi3, recommended when igb = 8 

```diff
<<<<<<< HEAD
- Input variable deleted. Always must be defined to get gromacs
=======
+ New input variable added
```
`protein_forcefield` Define the force field used to build Amber topology for proteins. Make sure this force field is 
the same as the one used in Gromacs (Default = 3)
1. amber99
2. amber03
3. amber99SB
4. amber99SB-ildn
5. amber14SB

```diff
+ New input variable added
```
`ligand_forcefield` Define the force field used to build Amber topology for small molecules. Make sure this force field
 is the same as the one used in Gromacs (Default = 1). Allowed values are:
1. gaff
2. gaff2

```diff
+ New input variable added
```
`solvated_trajectory` Define if it is necessary to build a clean trajectory (Default = 1)
* 0 Don’t
* 1 Build clear trajectory
```diff
- Input variable deleted. ALways must be defined to get gromacs
>>>>>>> 7324049b
```
~~-`search_path` Advanced option. By default, MMPBSA.py will only search for executables in $AMBERHOME/bin .
To enable it to search for binaries in your full PATH if they can’t be found in $AMBERHOME/bin , set
search_path to 1. Default 0 (do not search through the PATH ). This is particularly useful if you are using
an older version of sander that is not in AMBERHOME .~~

`use_sander` use sander for energy calculations, even when mmpbsa_py_energy will suffice (Default = 0)
* 0: Use mmpbsa_py_energy when possible
* 1: Always use sander

`verbose` The variable that specifies how much output is printed in the output file. There are three allowed 
values (Default = 1): 
* 0: print difference terms 
* 1: print all complex, receptor, and ligand terms 
* 2: also print bonded terms if one trajectory is used 

**&gb namelist variables**

`ifqnt` Specifies whether a part of the system is treated with quantum mechanics. This functionality requires sander 
igb Generalized Born method to use (seeSection 4). Allowed values are 1, 2, 5, 7 and 8. (Default = 5) All models are 
now available with both mmpbsa_py_energy and sander.(Default = 0)
* 0: Potential function is strictly classical 
* 1: Use QM/MM

`qm_residues` Comma- or semicolon-delimited list of complex residues to treat with quantum mechanics. All
whitespace is ignored. All residues treated with quantum mechanics in the complex must be treated with
quantum mechanics in the receptor or ligand to obtain meaningful results.

```diff
+ Input variable added.
```
`intdiel` Define Internal dielectric constant without use external *.mdin file (Default = 1.0)

`qm_theory` Which semi-empirical Hamiltonian should be used for the quantum calculation. No default, this must
be specified. See its description in the QM/MM section of the manual for options.

`qmcharge_com` The charge of the quantum section for the complex. (Default = 0)

`qmcharge_lig` The charge of the quantum section of the ligand. (Default = 0)

`qmcharge_rec` The charge of the quantum section for the receptor. (Default = 0)

`qmcut` The cutoff for the qm/mm charge interactions. (Default = 9999.0)

`saltcon` Salt concentration in Molarity. (Default = 0.0)

`surfoff` Offset to correct (by addition) the value of the non-polar contribution to the solvation free energy term
(Default 0.0)

`surften` Surface tension value (Default = 0.0072). Units in kcal/mol/ Å 2

`molsurf` When set to 1, use the molsurf algorithm to calculate the surface area for the nonpolar solvation term.
When set to 0, use LCPO (Linear Combination of Pairwise Overlaps). (Default 0)

`probe` Radius of the probe molecule (supposed to be the size of a solvent molecule), in Angstroms, to use when
determining the molecular surface (only applicable when molsurf is set to 1). Default is 1.4.

`msoffset` Offset to apply to the individual atomic radii in the system when calculating the molsurf surface. See
the description of the molsurf action command in [cpptraj](https://ambermd.org/doc12/Amber20.pdf#chapter.32). Default is 0.

**&pb namelist variables**

`inp` Option to select different methods to compute non-polar solvation free energy (Default = 2).
* 0: No non-polar solvation free energy is computed
* 1: The total non-polar solvation free energy is modeled as a single term linearly proportional to the solvent accessible
surface area, as in the PARSE parameter set, that is, if INP = 1, USE_SAV must be equal to 0.
* 2: The total non-polar solvation free energy is modeled as two terms: the cavity term and the dispersion term. The 
dispersion term is computed with a surface-based integration method closely related to the PCM solvent for quantum 
chemical programs. Under this framework, the cavity term is still computed as a term linearly proportional to the 
molecular solvent-accessible-surface area (SASA) or the molecular volume enclosed by SASA.

`cavity_offset` Offset value used to correct non-polar free energy contribution (Default = -0.5692) This is not used
for APBS.

`cavity_surften` Surface tension. (Default = 0.0378 kcal/mol Angstrom 2 ). Unit conversion to kJ done automatically for 
APBS.

`exdi` External dielectric constant (Default = 80.0).

`indi` Internal dielectric constant (Default = 1.0).

`fillratio` The ratio between the longest dimension of the rectangular finite-difference grid and that of the solute
(Default = 4.0).

`scale` Resolution of the Poisson Boltzmann grid. It is equal to the reciprocal of the grid spacing. (Default = 2.0)

`istrng` Ionic strength in Molarity. It is converted to mM for PBSA and kept as M for APBS. (Default = 0.0)

`linit` Maximum number of iterations of the linear Poisson Boltzmann equation to try (Default = 1000)

`prbrad` Solvent probe radius in Angstroms. Allowed values are 1.4 and 1.6 (Default = 1.4)

`radiopt` The option to set up atomic radii according to 0: the prmtop, or 1: pre-computed values (see Amber
manual for more complete description). (Default = 1)

`sander_apbs` Option to use APBS for PB calculation instead of the built-in PBSA solver. This will work only
through the iAPBS interface built into sander.APBS. Instructions for this can be found online at the
iAPBS/APBS websites. Allowed values are 0: Don’t use APBS, or 1: Use sander.APBS. (Default = 0)

`memopt` Turn on membrane protein support (Default = 0).

`emem` Membrane dielectric constant (Default = 1.0).

`mthick` Membrane thickness (Default = 40.0).

`mctrdz` Absolute membrane center in the z-direction (Default=0.0, use protein center as the membrane center).

`poretype` Turn on the automatic membrane channel/pore finding method (Default=1).

A more thorough description of these and other options can be found [here](https://ambermd.org/doc12/Amber20.pdf#chapter.6).
Please also note that the default options have changed over time. For a detailed discussion of all related options on 
the quality of the MM/PB(GB)SA calculations, please check this [publication](https://onlinelibrary.wiley.com/doi/10.1002/jcc.24467).

**&alanine_scanning namelist variables**

`mutant_only` Option to perform specified calculations only for the mutants. Allowed values are 0: Do mutant and
original or 1: Do mutant only (Default = 0)
Note that all calculation details are controlled in the other namelists, though for alanine scanning to be performed,
the namelist must be included (blank if desired)
```diff
+Two options added to ease the alanine_scanning calculations
```
`mutant` Define whether the mutation will be perform in receptor or ligand. Allowed values are: receptor, rec, ligand or lig
 in any capitalization (Default = receptor or REC)

`mutant_res` Define the specific residue that is going to be mutated. Use the following format CHAIN:RESNUM (eg: 'A:350').
Please, make sure that your selection is correct and based on Gromacs numbering in processed files.

**&nmode namelist variables**

`dielc` Distance-dependent dielectric constant (Default = 1.0)

`drms` Convergence criteria for minimized energy gradient. (Default = 0.001)

`maxcyc` Maximum number of minimization cycles to use per snapshot in sander. (Default = 10000)

`nminterval` ∗ Offset from which to choose frames to perform nmode calculations on (Default = 1)

`nmendframe` ∗ Frame number to stop performing nmode calculations on (Default = 1000000)

`nmode_igb` Value for Generalized Born model to be used in calculations. Options are 0: Vacuum, 1: HCT GB
model (Default 1)

`nmode_istrng` Ionic strength to use in nmode calculations. Units are Molarity. Non-zero values are ignored if `nmode_igb`
 is 0 above. (Default = 0.0)

`nmstartframe` ∗ Frame number to begin performing nmode calculations on (Default = 1)

* These variables will choose a subset of the frames chosen from the variables in the &general namelist. Thus, the
“trajectory” from which snapshots will be chosen for nmode calculations will be the collection of snapshots upon
which the other calculations were performed.

**&decomp namelist variables**

`csv_format` Print the decomposition output in a Comma-Separated-Variable (CSV) file. CSV files open natively
in most spreadsheets. If set to 1, this variable will cause the data to be written out in a CSV file, and standard
error of the mean will be calculated and included for all data. If set to 0, the standard, ASCII format will be
used for the output file. Default is 1 (CSV-formatted output file)

`dec_verbose` Set the level of output to print in the decomp_output file.
* 0: DELTA energy, total contribution only
* 1: DELTA energy, total, sidechain, and backbone contributions
* 2: Complex, Receptor, Ligand, and DELTA energies, total contribution only
* 3: Complex, Receptor, Ligand, and DELTA energies, total, sidechain, and backbone contributions

Note: If the values 0 or 2 are chosen, only the Total contributions are required, so only those will be printed
to the mdout files to cut down on the size of the mdout files and the time required to parse them. Default = 0

`idecomp` Energy decomposition scheme to use:
* 1: Per-residue decomp with 1-4 terms added to internal potential terms
* 2: Per-residue decomp with 1-4 EEL added to EEL and 1-4 VDW added to VDW potential terms.
* 3: Pairwise decomp with 1-4 terms added to internal potential terms
* 4: Pairwise decomp with 1-4 EEL added to EEL and 1-4 VDW added to VDW potential terms

(No default. This must be specified!) This functionality requires sander.

`print_res` Select residues from the complex to print. Default is print all residues. This variable also accepts a 
sequence of individual residues and/or ranges. The different fields must be either comma- or semicolon-delimited. 
For example: print_res = “1, 3-10, 15, 100”, or print_res = “1; 3-10; 15; 100”. Both of these will print residues 1, 3 
through 10, 15, and 100 from the complex topology file and the corresponding residues in either the ligand and/or 
receptor topology files. 

```diff
- *Please note: Using idecomp=3 or 4 (pairwise) with a very large number of printed residues and a large number
- of frames can quickly create very, very large temporary mdout files. Large print selections also demand a large
- amount of memory to parse the mdout files and write decomposition output file (~500 MB for just 250 residues,
- since that’s 62500 pairs!) It is not unusual for the output file to take a significant amount of time to print if you
- have a lot of data. This is most applicable to pairwise decomp, since the amount of data scales as O(N 2 ).

+ Based on the above, we decided to add a new option that limits the selection of the residues that will be printed 
+ by default. We defined a selection method with the following structure:
+ print_res = "within 6"
+ where _within_ corresponds to the keyword and _6_ to the maximum distance criterion in Angstroms necessary to select 
+ the residues from both the receptor and ligand.
```

**&rism namelist variables***

`buffer` Minimum distance between solute and edge of solvation box. Specify this with grdspc below. Mutually
exclusive with ng and solvbox. Set buffer < 0 if you wish to use ng and solvbox. (Default = 14 Å)
closure The approximation to the closure relation. Allowed choices are kh (Kovalenko-Hirata), hnc (Hypernetted-
chain), or psen (Partial Series Expansion of order-n) where “n” is a positive integer (e.g., “pse3”). (Default
= ‘kh’)

`closureorder` (Deprecated) The order at which the PSE-n closure is truncated if closure is specified as “pse” or
“psen” (no integers). (Default = 1)

`grdspc` Grid spacing of the solvation box. Specify this with buffer above. Mutually exclusive with ng and solvbox.
(Default = 0.5 Å)

`ng` Number of grid points to use in the x, y, and z directions. Used only if buffer < 0. Mutually exclusive with
buffer and grdspc above, and paired with solvbox below. No default, this must be set if buffer < 0. Define
like “ng=1000,1000,1000”

`polardecomp` Decompose the solvation free energy into polar and non-polar contributions. Note that this will
increase computation time by roughly 80%. 0: Don’t decompose solvation free energy. 1: Decompose
solvation free energy. (Default = 0)

`rism_verbose` Level of output in temporary RISM output files. May be helpful for debugging or following con-
vergence. Allowed values are 0 (just print the final result), 1 (additionally prints the total number of iterations
for each solution), and 2 (additionally prints the residual for each iteration and details of the MDIIS solver).
(Default = 0)

`solvbox` Length of the solvation box in the x, y, and z dimensions. Used only if buffer < 0. Mutually exclusive
with buffer and grdspc above, and paired with ng above. No default, this must be set if buffer < 0. Define
like “solvbox=20,20,20”

`solvcut` Cutoff used for solute-solvent interactions. The default is the value of buffer. Therefore, if you set buffer
< 0 and specify ng and solvbox instead, you must set solvcut to a nonzero value or the program will quit in
error. (Default = buffer )

`thermo` Which thermodynamic equation you want to use to calculate solvation properties. Options are “std”, “gf”,
or “both” (case-INsensitive). “std” uses the standard closure relation, “gf” uses the Gaussian Fluctuation
approximation, and “both” will print out separate sections for both. (Default = “std”). Note that all data are
printed out for each RISM simulation, so no choice is any more computationally demanding than another.
Also, you can change this option and use the -rewrite-output flag to obtain a different printout after-the-fact.

`tolerance` Upper bound of the precision requirement used to determine convergence of the self-consistent solution.
This has a strong effect on the cost of 3D-RISM calculations. (Default = 1e-5).

* 3D-RISM calculations are performed with the rism3d.snglpnt program built with AmberTools, written by
Tyler Luchko. It is the most expensive, yet most statistical mechanically rigorous solvation model available in
MMPBSA.py. See [Chapter 7](https://ambermd.org/doc12/Amber20.pdf#chapter.7) for a more thorough description of options 
and theory. A list of references can be found there, too. One advantage of 3D-RISM is that an arbitrary solvent can 
be chosen; you just need to change the xvvfile specified on the command line (see [34.3.2](https://ambermd.org/doc12/Amber20.pdf#subsection.34.3.2)).

#### Sample input files
```
Sample input file for GB and PB calculation
&general
startframe=5, endframe=100, interval=5,
verbose=2
/
&gb
igb=5, saltcon=0.150,
/
&pb
istrng=0.15, fillratio=4.0
/
--------------------------------------------------------
Sample input file for Alanine scanning
&general
verbose=2,
/
&gb
igb=2, saltcon=0.10
/
&alanine_scanning
mutant='receptor'
mutant_res='A:350'
/
--------------------------------------------------------
Sample input file with nmode analysis
&general
startframe=5, endframe=100, interval=5,
verbose=2
/
&gb
igb=5, saltcon=0.150,
/
&nmode
nmstartframe=2, nmendframe=20, nminterval=2,
maxcyc=50000, drms=0.0001,
/
--------------------------------------------------------
Sample input file with decomposition analysis
&general
startframe=5, endframe=100, interval=5,
/
&gb
igb=5, saltcon=0.150,
/
&decomp
idecomp=2, dec_verbose=3,
print_res="20, 40-80, 200"
/
--------------------------------------------------------
Sample input file for QM/MMGBSA
&general
startframe=5, endframe=100, interval=5,
/
&gb
igb=5, saltcon=0.100, ifqnt=1, qmcharge=0,
qm_residues="100-105, 200", qm_theory="PM3"
/
--------------------------------------------------------
Sample input file for MM/3D-RISM
&general
startframe=5, endframe=100, interval=5,
/
&rism
polardecomp=1, thermo="gf"
/
--------------------------------------------------------
Sample input file for MMPBSA with membrane proteins
&general
use_sander=1,
startframe=1, endframe=100, interval=1, debug_printlevel=2
/
&pb
radiopt=0, indi=20.0, istrng=0.150,
fillratio=1.25, ipb=1, nfocus=1,
bcopt=10, eneopt=1, cutfd=7.0, cutnb=99.0,
npbverb=1, solvopt=2, inp=1,
memopt=1, emem=7.0, mctrdz=-10.383, mthick=36.086, poretype=1,
maxarcdot=15000
/
```

A few important notes about input files. Comments are allowed by placing a # at the beginning of the line (whites-
pace is ignored). Variable initialization may span multiple lines. In-line comments (i.e., putting a # for a comment
after a variable is initialized in the same line) is not allowed and will result in an input error. Variable declarations
must be comma-delimited, though all whitespace is ignored. Finally, all lines between namelists are ignored, so
comments can be added before each namelist without using #.

<<<<<<< HEAD
=======
### Calling MMPBSA.py from the command-line
gmx_MMPBSA.py is invoked through the command line as follows:
```
usage: gmx_MMPBSA [-h] [-v] [--input-file-help] [-O] [-prefix <file prefix>] [-i FILE] [-xvvfile XVVFILE] [-o FILE] 
                  [-do FILE] [-eo FILE] [-deo FILE] [-gui] [-s] [-pff <Forcefield>] [-lff <Forcefield>] [-st] 
                  [-cs <Structure File>] [-ci <Index File>] [-cg index index] [-ct [TRJ [TRJ ...]]] 
                  [-rs <Structure File>] [-ri <Index File>] [-rg index] [-rt [TRJ [TRJ ...]]] [-lm <Structure File>]
                  [-ls <Structure File>] [-li <Index File>] [-lg index] [-lt [TRJ [TRJ ...]]] [-make-mdins] [-use-mdins]
                  [-rewrite-output] [--clean]

gmx-MMPBSA.py is an effort to implement the GB / PB and others calculations in Gromacs. This program is an adaptation of 
Amber's MMPBSA.py and essentially works as such. As gmx-MMPBSA adapts MMPBSA.py, since it has all the resources of this 
script and work with any Gromacs version.

optional arguments:
  -h, --help            show this help message and exit
  -v, --version         show program's version number and exit
  --input-file-help     Print all available options in the input file. (default: False)

Miscellaneous Options:
  -O, --overwrite       Allow output files to be overwritten (default: False)
  -prefix <file prefix>
                        Prefix for intermediate files. (default: _GMXMMPBSA_)

Input and Output Files:
  These options specify the input files and optional output files.

  -i FILE               MM/PBSA input file. (default: None)
  -xvvfile XVVFILE      XVV file for 3D-RISM. (default: /home/mario/programs/amber20/dat/mmpbsa/spc.xvv)
  -o FILE               Output file with MM/PBSA statistics. (default: FINAL_RESULTS_MMPBSA.dat)
  -do FILE              Output file for decomposition statistics summary. (default: FINAL_DECOMP_MMPBSA.dat)
  -eo FILE              CSV-format output of all energy terms for every frame in every calculation. File name forced to
                         end in [.csv]. This file is only written when specified on the command-line. (default: None)
  -deo FILE             CSV-format output of all energy terms for each printed residue in decomposition calculations. 
                         File name forced to end in [.csv]. This file is only written when specified on the command-line.
                         (default: None)
  -gui                  Open charts application when all calculations finished (default: True)
  -s                    Perform stability calculation. Only the complex parameter are required. If ligand is non-Protein
                         (small molecule) type will required the ligand mol2 file parameters. In any other case receptor
                         and ligand parameters will be ignored. See description bellow (default: False)

Complex:
  Complex files and info that are needed to perform the calculation. If the receptor and / or the ligand are not 
   defined, we generate it from the complex.

  -cs <Structure File>  Structure file of the bound complex. If it is Protein-Ligand (small molecule) complex, make 
                         sure that you define -lm option (default: None)
  -ci <Index File>      Index file of the bound complex. (default: None)
  -cg index index       Groups of receptor and ligand in complex index file. The notation is as follows: "-cg <Receptor
                         group> <Ligand group>", ie. -cg 1 13 (default: None)
  -ct [TRJ [TRJ ...]]   Input trajectories of the complex. Allowed formats: *.xtc (recommended), *.trr, *.pdb (specify 
                         as many as you'd like). (default: None)

Receptor:
  Receptor files and info that are needed to perform the calculation. If the receptor are not defined, we generate it 
   from the complex.

  -rs <Structure File>  Structure file of the unbound receptor. If omitted and stability is False, the structure from 
                         complex will be used and other options are not needed. (default: None)
  -ri <Index File>      Index file of the unbound receptor. (default: None)
  -rg index             Group of receptor in receptor index file. (default: None)
  -rt [TRJ [TRJ ...]]   Input trajectories of the unbound receptor for multiple trajectory approach. Allowed formats: 
                         *.xtc (recommended), *.trr, *.pdb. (default: None)

Ligand:
  Ligand files and info that are needed to perform the calculation. If the ligand are not defined, we generate it from 
   the complex.

  -lm <Structure File>  Structure file of the unbound ligand used to parametrize ligand for Gromacs. Most be defined if 
                         Protein-Ligand (small molecule) complex was define. (default: None)
  -ls <Structure File>  Structure file of the unbound ligand. If omitted, is protein-like and stability is False the 
                         structure from complex will be used and other options are not needed. If ligand is a small 
                         molecule, make sure that you definde above -lm option (default: None)
  -li <Index File>      Index file of the unbound ligand. Only if tpr file was define in -ls. (default: None)
  -lg index             Group of the ligand in ligand index file. Only if tpr file was define in -ls. (default: None)
  -lt [TRJ [TRJ ...]]   Input trajectories of the unbound ligand for multiple trajectory approach. Allowed formats: 
                         *.xtc (recommended), *.trr, *.pdb. (default: None)

Miscellaneous Actions:
  -make-mdins           Create the input files for each calculation and quit. This allows you to modify them and re-run
                         using -use-mdins (default: False)
  -use-mdins            Use existing input files for each calculation. If they do not exist with the appropriate names, 
                         gmx_MMPBSA will quit in error. (default: False)
  -rewrite-output       Do not re-run any calculations, just parse the output files from the previous calculation and 
                         rewrite the output files. (default: False)
  --clean               Clean temporary files and quit. (default: False)

This program will calculate binding free energies using end-state free energy methods on an ensemble of snapshots using a variety of implicit solvent models
```

`-make-mdins` and `-use-mdins` are intended to give added flexibility to user input. If the MM/PBSA input file does
not expose a variable you require, you may use the -make-mdins flag to generate the MDIN files and then quit.
Then, edit those MDIN files, changing the variables you need to, then running MMPBSA.py with -use-mdins to
use those modified files.

`--clean` will remove all temporary files created by MMPBSA.py in a previous calculation.

`--version` will display the program version and exit.

### Running MMPBSA.py
#### Serial version
This version is installed via pip as described above. AMBERHOME must be set, or it will quit on error. An example 
command-line call is shown below:

`gmx_MMPBSA -O -i mmpbsa.in -cs com.tpr -ci index.ndx -cg 1 13 -ct com_traj.xtc -lm lig.mol2`

You can found test files in GitHub (https://github.com/Valdes-Tresanco-MS/GMX-MMPBSA)

#### Parallel (MPI) version (No tested)

This version is installed with Amber during the parallel install. The python package mpi4py is included with
the MMPBSA.py source code and must be successfully installed in order to run the MPI version of MMPBSA.py.
It is run in the same way that the serial version is above, except MPI directions must be given on the command
line as well. Note, if mpi4py does not install correctly, you must install it yourself in order to use
MMPBSA.py.MPI. One note: at a certain level, running RISM in parallel may actually hurt performance, since
previous solutions are used as an initial guess for the next frame, hastening convergence. Running in parallel loses
this advantage. Also, due to the overhead involved in which each thread is required to load every topology file
when calculating energies, parallel scaling will begin to fall off as the number of threads reaches the number of
frames. A usage example is shown below:

`mpirun -np 2 gmx_MMPBSA MPI -O -i mmpbsa.in -cp com.top -rp rec.top -lp lig.top -y traj.crd`

or

`mpirun -np 2 gmx_MMPBSA mpi -O -i mmpbsa.in -cp com.top -rp rec.top -lp lig.top -y traj.crd`

### Types of calculations you can do
There are many different options for running gmx_MMPBSA. Among the types of calculations you can do are:
* Normal binding free energies, with either PB or GB implicit solvent models. Each can be done with either
1, 2, or 3 different trajectories, but the complex, receptor, and ligand topology files must all be defined. The
complex trajectory must always be provided. Whichever trajectories of the receptor and/or ligand that are NOT
specified will be extracted from the complex trajectory. This allows a 1-, 2-, or 3-trajectory analysis. All PB
calculations and GB models can be performed with just AmberTools via the mmpbsa_py_energy program
installed with MMPBSA.py.
* Stability calculations with any calculation type. 
* Alanine scanning with either PB or GB implicit solvent models. All trajectories will be mutated to match
the mutated topology files, and whichever calculations that would be carried out for the normal systems are
also carried out for the mutated systems. Note that only 1 mutation is allowed per simulation, and it must
be to an alanine. If mutant_only is not set to 1, differences resulting from the mutations are calculated. This
option is incompatible with intermediate NetCDF trajectories (see the netcdf = 1 option above). This has the
same program requirements as option 1 above.
* Entropy corrections. An entropy term can be added to the free energies calculated above using either the
quasi-harmonic approximation, the normal mode approximation or interaction entropy aproximation. Calculations will be 
done for the normal and mutated systems (alanine scanning) as requested. Normal mode calculations are done with the
mmpbsa_py_nabnmode program included with AmberTools.
* Decomposition schemes. The energy terms will be decomposed according to the decomposition scheme
outlined in the idecomp variable description. This should work with all of the above, though entropy terms
cannot be decomposed. APBS energies cannot be decomposed, either. Neither can PBSA surface area terms.
This functionality requires sander from the Amber 11 (or later) package.
* QM/MMGBSA. This is a binding free energy (or stability calculation) using the Generalized Born solvent
model allowing you to treat part of your system with a quantum mechanical Hamiltonian. See “Advanced
Options” for tips about optimizing this option. This functionality requires sander from the Amber package.
* MM/3D-RISM. This is a binding free energy (or stability calculation) using the 3D-RISM solvation model.
This functionality is performed with rism3d.snglpnt built with AmberTools.
* Membrane Protein MMPBSA (Not tested). Calculate the MMPBSA binding free energy for a ligand bound to a protein
that is embedded into a membrane. Only use_sander=1 is supported.

>>>>>>> 7324049b
### The Output File
The header of the output file will contain information about the calculation. It will show a copy of the input
file as well as the names of all files that were used in the calculation (topology files and coordinate file(s)). If the
masks were not specified, it prints its best guess so that you can verify its accuracy, along with the residue name of
the ligand (if it is only a single residue).
The energy and entropy contributions are broken up into their components as they are in sander and nmode or
ptraj. The contributions are further broken into G gas and G solv . The polar and non-polar contributions are EGB (or
EPB) and ESURF (or ECAVITY / ENPOLAR), respectively for GB (or PB) calculations.
By default, bonded terms are not printed for any one-trajectory simulation. They are computed and their dif-
ferences calculated, however. They are not shown (nor included in the total) unless specifically asked for because
they should cancel completely. A single trajectory does not produce any differences between bond lengths, angles,
or dihedrals between the complex and receptor/ligand structures. Thus, when subtracted they cancel completely.
This includes the BOND, ANGLE, DIHED, and 1-4 interactions. If inconsistencies are found, these values are
displayed and inconsistency warnings are printed. When this occurs the results are generally useless. Of course
this does not hold for the multiple trajectory protocol, and so all energy components are printed in this case.
Finally, all warnings generated during the calculation that do not result in fatal errors are printed after calculation
details but before any results.

### Temporary Files
MMPBSA.py creates working files during the execution of the script beginning with the prefix _MMPBSA_.
The variable “keep_files” controls how many of these files are kept after the script finishes successfully. If the
script quits in error, all files will be kept. You can clean all temporary files from a directory by running MMPBSA
–clean described above.
If MMPBSA.py does not finish successfully, several of these files may be helpful in diagnosing the problem.
For that reason, every temporary file is described below. Note that not every temporary file is generated in every simulation. At the end of each description, the lowest value of “keep_files” that will retain this file will be shown
in parentheses.

`_MMPBSA_gb.mdin` Input file that controls the GB calculation done in sander. (2)

`_MMPBSA_pb.mdin` Input file that controls the PB calculation done in sander. (2)

`_MMPBSA_gb_decomp_com.mdin` Input file that controls the GB decomp calculation for the complex done in
sander. (2)

`_MMPBSA_gb_decomp_rec.mdin` Input file that controls the GB decomp calculation for the receptor done in
sander. (2)

`_MMPBSA_gb_decomp_lig.mdin` Input file that controls the GB decomp calculation for the ligand done in sander.
(2)

`_MMPBSA_pb_decomp_com.mdin` Input file that controls the PB decomp calculation for the complex done in
sander. (2)

`_MMPBSA_pb_decomp_rec.mdin` Input file that controls the PB decomp calculation for the receptor done in
sander. (2)

`_MMPBSA_pb_decomp_lig.mdin` Input file that controls the PB decomp calculation for the ligand done in sander.
(2)

`_MMPBSA_gb_qmmm_com.mdin` Input file that controls the GB QM/MM calculation for the complex done in sander.
(2)

`_MMPBSA_gb_qmmm_rec.mdin` Input file that controls the GB QM/MM calculation for the receptor done in sander.
(2)

`_MMPBSA_gb_qmmm_lig.mdin` Input file that controls the GB QM/MM calculation for the ligand done in sander.
(2)

`_MMPBSA_complex.mdcrd.#` Trajectory file(s) that contains only those complex snapshots that will be processed
by MMPBSA.py. (1)

`_MMPBSA_ligand.mdcrd.#` Trajectory file(s) that contains only those ligand snapshots that will be processed by
MMPBSA.py. (1)

`_MMPBSA_receptor.mdcrd.#` Trajectory file(s) that contains only those receptor snapshots that will be processed
by MMPBSA.py. (1)

`_MMPBSA_complex_nc.#` Same as _MMPBSA_complex.mdcrd.#, except in the NetCDF format. (1)

`_MMPBSA_receptor_nc.#` Same as _MMPBSA_receptor.mdcrd.#, except in the NetCDF format. (1)

`_MMPBSA_ligand_nc.#` Same as _MMPBSA_ligand.mdcrd.#, except in the NetCDF format. (1)

`_MMPBSA_dummycomplex.inpcrd` Dummy inpcrd file generated by _MMPBSA_complexinpcrd.in for use with
imin=5 functionality in sander. (1)

`_MMPBSA_dummyreceptor.inpcrd` Same as above, but for the receptor. (1)

`_MMPBSA_dummyligand.inpcrd` Same as above, but for the ligand. (1)

`_MMPBSA_complex.pdb` Dummy PDB file of the complex required to set molecule up in nab programs

`_MMPBSA_receptor.pdb` Dummy PDB file of the receptor required to set molecule up in nab programs

`_MMPBSA_ligand.pdb` Dummy PDB file of the ligand required to set molecule up in nab programs

`_MMPBSA_complex_nm.mdcrd.#` Trajectory file(s) for each thread with snapshots used for normal mode calcula-
tions on the complex. (1)

`_MMPBSA_receptor_nm.mdcrd.#` Trajectory file for each thread with snapshots used for normal mode calcula-
tions on the receptor. (1)

`_MMPBSA_ligand_nm.mdcrd.#` Trajectory file for each thread with snapshots used for normal mode calculations
on the ligand. (1)

`_MMPBSA_ptrajentropy.in` Input file that calculates the entropy via the quasi-harmonic approximation. This
file is processed by ptraj. (2)

`_MMPBSA_avgcomplex.pdb` PDB file containing the average positions of all complex conformations processed by

`_MMPBSA_cenptraj.in.` It is used as the reference for the _MMPBSA_ptrajentropy.in file above.
(1)

`_MMPBSA_complex_entropy.out` File into which the entropy results from _MMPBSA_ptrajentropy.in analysis
on the complex are dumped. (1)

`_MMPBSA_receptor_entropy.out` Same as above, but for the receptor. (1)

`_MMPBSA_ligand_entropy.out` Same as above, but for the ligand. (1)

`_MMPBSA_ptraj_entropy.out` Output from running ptraj using _MMPBSA_ptrajentropy.in. (1)

`_MMPBSA_complex_gb.mdout.#` sander output file containing energy components of all complex snapshots done
in GB. (1)

`_MMPBSA_receptor_gb.mdout.#` sander output file containing energy components of all receptor snapshots done
in GB. (1)

`_MMPBSA_ligand_gb.mdout.#` sander output file containing energy components of all ligand snapshots done in
GB. (1)

`_MMPBSA_complex_pb.mdout.#` sander output file containing energy components of all complex snapshots done
in PB. (1)

`_MMPBSA_receptor_pb.mdout.#` sander output file containing energy components of all receptor snapshots done
in PB. (1)

`_MMPBSA_ligand_pb.mdout.#` sander output file containing energy components of all ligand snapshots done in
PB. (1)

`_MMPBSA_complex_rism.out.#` rism3d.snglpnt output file containing energy components of all complex snap-
shots done with 3D-RISM (1)

`_MMPBSA_receptor_rism.out.#` rism3d.snglpnt output file containing energy components of all receptor snap-
shots done with 3D-RISM (1)

`_MMPBSA_ligand_rism.out.#` rism3d.snglpnt output file containing energy components of all ligand snapshots
done with 3D-RISM (1)

`_MMPBSA_pbsanderoutput.junk.#` File containing the information dumped by sander.APBS to STDOUT. (1)

`_MMPBSA_ligand_nm.out.#` Output file from mmpbsa_py_nabnmode that contains the entropy data for the ligand
for all snapshots. (1)

`_MMPBSA_receptor_nm.out.#` Output file from mmpbsa_py_nabnmode that contains the entropy data for the
receptor for all snapshots. (1)

`_MMPBSA_complex_nm.out.#` Output file from mmpbsa_py_nabnmode that contains the entropy data for the com-
plex for all snapshots. (1)

`_MMPBSA_mutant_...` These files are analogs of the files that only start with _MMPBSA_ described above, but
instead refer to the mutant system of alanine scanning calculations.

`_MMPBSA_*out.#` These files are thread-specific files. For serial simulations, only #=0 files are created. For
parallel, #=0 through NUM_PROC - 1 are created.

### Advanced Options
The default values for the various parameters as well as the inclusion of some variables over others in the
general MMPBSA.py input file were chosen to cover the majority of all MM/PB(GB)SA calculations that would
be attempted while maintaining maximum simplicity. However, there are situations in which MMPBSA.py may
appear to be restrictive and ill-equipped to address. Attempts were made to maintain the simplicity described above
while easily providing users with the ability to modify most aspects of the calculation easily and without editing
the source code.

`-make-mdins` This flag will create all of the mdin and input files used by sander and nmode so that additional
control can be granted to the user beyond the variables detailed in the input file section above. The files
created are _MMPBSA_gb.mdin which controls GB calculation; _MMPBSA_pb.mdin which controls the
PB calculation; _MMPBSA_sander_nm_min.mdin which controls the sander minimization of snapshots to
be prepared for nmode calculations; and _MMPBSA_nmode.in which controls the nmode calculation. If
no input file is specified, all files above are created with default values, and _MMPBSA_pb.mdin is created
for AmberTools’s pbsa. If you wish to create a file for sander.APBS, you must include an input file with
“sander_apbs=1” specified to generate the desired input file. Note that if an input file is specified, only those
mdin files pertinent to the calculation described therein will be created!

`-use-mdins` This flag will prevent MMPBSA.py from creating the input files that control the vari-
ous calculations (_MMPBSA_gb.mdin, _MMPBSA_pb.mdin, _MMPBSA_sander_nm_min.mdin, and
_MMPBSA_nmode.in). It will instead attempt to use existing input files (though they must have those
names above!) in their place. In this way, the user has full control over the calculations performed, however
care must be taken. The mdin files created by MMPBSA.py have been tested and are (generally) known to
be consistent. Modifying certain variables (such as imin=5) may prevent the script from working, so this
should only be done with care. It is recommended that users start with the existing mdin files (generated by
the -make-mdins flag above), and add and/or modify parameters from there.

`QM/MMGBSA` There are a lot of options for QM/MM calculations in sander, but not all of those options were
made available via options in the MMPBSA.py input file. In order to take advantage of these other options,
you’ll have to make use of the -make-mdins and -use-mdins flags as detailed above and change the resulting
_MMPBSA_gb_qmmm_com/rec/lig.mdin files to fit your desired calculation. Additionally, MMPBSA.py
suffers all shortcomings of sander, one of those being that PB and QM/MM are incompatible. Therefore,
only QM/MMGBSA is a valid option right now.<|MERGE_RESOLUTION|>--- conflicted
+++ resolved
@@ -1,6 +1,9 @@
 ## Install
 
 amber.python -m pip install GMX-MMPBSA
+
+## Run GMX-MMPBSA
+amber.python ../../gmx_MMPBSA.py -cs COM_ion_em.tpr -ci index.ndx -cg 1 13 -ct traj.xtc -i mmpbsa_igb2.in -lm ligand.mol2
 
 ## Test
 
@@ -46,31 +49,24 @@
 receptor, and ligand) are extracted from their own trajectory file. This approximation, theoretically more rigorous 
 though, leads to higher standard deviation of the binding free energies.  
 
-Further information can be found in [Amber manual](https://ambermd.org/doc12/Amber20.pdf):
-* [MMPBSA.py](https://ambermd.org/doc12/Amber20.pdf#chapter.34)
-* [The Generalized Born/Surface Area Model](https://ambermd.org/doc12/Amber20.pdf#chapter.4)
-* [PBSA](https://ambermd.org/doc12/Amber20.pdf#chapter.6)
-* [Reference Interaction Site Model](https://ambermd.org/doc12/Amber20.pdf#chapter.7)
-* [Generalized Born (GB) for QM/MM calculations](https://ambermd.org/doc12/Amber20.pdf#subsection.10.1.3)
-
-and the foundational papers:
-* [Srinivasan J. et al., 1998](https://pubs.acs.org/doi/abs/10.1021/ja981844+) 
-* [Kollman P. A. et al., 2000](https://pubs.acs.org/doi/abs/10.1021/ar000033j) 
-* [Gohlke H., Case D. A. 2004](https://onlinelibrary.wiley.com/doi/abs/10.1002/jcc.10379) 
-
-as well as some reviews:
-* [Genheden S., Ryde U. 2015](https://www.tandfonline.com/doi/full/10.1517/17460441.2015.1032936) 
-* [Wang et. al., 2018](https://www.frontiersin.org/articles/10.3389/fmolb.2017.00087/full)  
-* [Wang et. al., 2019](https://pubs.acs.org/doi/abs/10.1021/acs.chemrev.9b00055) 
-
-## gmx_MMPBSA in a nutshell
-gmx_MMPBSA brings all the [MMPBSA.py](https://pubs.acs.org/doi/10.1021/ct300418h) functionalities to Gromacs users. 
+Further information can be found in the foundational papers: <br>
+[Srinivasan J. et al., 1998](https://pubs.acs.org/doi/abs/10.1021/ja981844+) <br>
+[Kollman P. A. et al., 2000](https://pubs.acs.org/doi/abs/10.1021/ar000033j) <br>
+[Gohlke H., Case D. A. 2004](https://onlinelibrary.wiley.com/doi/abs/10.1002/jcc.10379) <br>
+
+as well as some reviews: <br>
+[Genheden S., Ryde U. 2015](https://www.tandfonline.com/doi/full/10.1517/17460441.2015.1032936) <br>
+[Wang et. al., 2018](https://www.frontiersin.org/articles/10.3389/fmolb.2017.00087/full) <br> 
+[Wang et. al., 2019](https://pubs.acs.org/doi/abs/10.1021/acs.chemrev.9b00055) <br>
+
+# gmx-MMPBSA.py in a nutshell
+gmx-MMPBSA.py brings all the [MMPBSA.py](https://pubs.acs.org/doi/10.1021/ct300418h) functionalities to Gromacs users. 
 In addition, few other functionalities were implemented that eases a number of calculations (e.g. MM/PB(GB)SA 
 with different internal dielectric constant, interaction entropy calculation). A GUI application is also incorporated 
 that allows for visualizing the results and saving high-quality images.
 
-### Protein-protein binding free energy calculations
-In its simplest version, gmx_MMPBSA requires:
+## Protein-protein binding free energy calculations
+In its simplest version, gmx-MMPBSA.py requires:
 
 * The structure file (*.tpr) -- *.tpr used as input in mdrun program for MD simulation
 * An index file (*.ndx) -- *.ndx file containing the receptor and ligand in separated groups
@@ -79,11 +75,11 @@
 * An input parameters file (*.in) -- input file containing all the specifications regarding the type of calculation that
 is going to be performed
 
-_See a detailed list of all the flags in gmx_MMPBSA command line [here](https://github.com/Valdes-Tresanco-MS/GMX-MMPBSA#calling-mmpbsapy-from-the-command-line)_
+_See a detailed list of all the flags in gmx_MMPBSA.py command line [here](https://github.com/Valdes-Tresanco-MS/GMX-MMPBSA#calling-mmpbsapy-from-the-command-line)_
 
 That being said, once you are in the folder containing all files, the command-line will be as follows:
 
-`gmx_MMPBSA -O -i mmpbsa.in -cs com_md.tpr -ci index.ndx -cg 1 13 -ct com_traj.xtc`
+`amber.python path/to/gmx_MMPBSA.py -cs md.tpr -ci index.ndx -cg 1 13 -ct traj.xtc -i mmpbsa.in`
 
 where the `mmpbsa.in` input file, is a text file containing the following lines:
 
@@ -96,17 +92,17 @@
 igb=2, saltcon=0.150,
 ```
 
-_See a detailed list of all the options in gmx_MMPBSA input file [here](https://github.com/Valdes-Tresanco-MS/GMX-MMPBSA#the-input-file) 
+_See a detailed list of all the options in gmx_MMPBSA.py input file [here](https://github.com/Valdes-Tresanco-MS/GMX-MMPBSA#the-input-file) 
 as well as several [examples](https://github.com/Valdes-Tresanco-MS/GMX-MMPBSA#sample-input-files)_
 
 In this case, a single trajectory (ST) approximation is followed, which means the receptor and ligand (in this case, the 
 ligand is also another protein) amber format topologies will be obtained from that of the complex. To do so, a MD *.tpr 
-file (`com_md.tpr`), an index file (`index.ndx`), a trajectory file (`com_traj.xtc`), and both the receptor and ligand group numbers 
+file (`md.tpr`), an index file (`index.ndx`), a trajectory file (`traj.xtc`), and both the receptor and ligand group numbers 
 in the index file (`1 13`) are needed. The `mmpbsa.in` input file will contain all the parameters needed for the 
 MM/PB(GB)SA calculation. In this case, 19 frames `(endframe-startframe)/interval = (100-5)/5 = 19` are going to be used 
-when performing the the MM/PB(GB)SA calculation with the igb5 (GB-OBC2) model and a salt concentration = 0.15M.
-
-### Protein-ligand binding free energy calculations
+when performing the the MM/PB(GB)SA calculation with the igb5 (GB-OBC2) model and a salt concentration = 0.15M. 
+
+## Protein-ligand binding free energy calculations
 
 This case is very similar to that of described previously, with the only difference that ligand *.mol2 file must be 
 defined. This *.mol2 file should contain all the charges as well as the bonds for the ligand. A *.mol2 output file from
@@ -114,7 +110,7 @@
 
 That being said, once you are in the folder containing all files, the command-line will be as follows:
 
-`gmx_MMPBSA -O -i mmpbsa.in -cs com_md.tpr -ci index.ndx -cg 1 13 -ct com_traj.xtc -lm ligand.mol2`
+`amber.python path/to/gmx_MMPBSA.py -cs md.tpr -ci index.ndx -cg 1 13 -ct traj.xtc -lm ligand.mol2 -i mmpbsa.in`
 
 where the `mmpbsa.in` input file, is a text file containing the following lines:
 
@@ -127,174 +123,11 @@
 igb=2, saltcon=0.150,
 ```
 
-_See a detailed list of all the options in gmx_MMPBSA input file [here](https://github.com/Valdes-Tresanco-MS/GMX-MMPBSA#the-input-file) 
+_See a detailed list of all the options in gmx_MMPBSA.py input file [here](https://github.com/Valdes-Tresanco-MS/GMX-MMPBSA#the-input-file) 
 as well as several [examples](https://github.com/Valdes-Tresanco-MS/GMX-MMPBSA#sample-input-files)_
 
-### Types of calculations you can do
-There are many different options for running gmx_MMPBSA. Among the types of calculations you can do are:
-* **Normal binding free energies**, with either PB or GB implicit solvent models. Each can be done with either
-1, 2, or 3 different trajectories, but the complex, receptor, and ligand topology files must all be defined. The
-complex trajectory must always be provided. Whichever trajectories of the receptor and/or ligand that are NOT
-specified will be extracted from the complex trajectory. This allows a 1-, 2-, or 3-trajectory analysis. All PB
-calculations and GB models can be performed with just AmberTools via the mmpbsa_py_energy program installed with 
-MMPBSA.py.
-* **Stability** calculations with any calculation type.
-* **Alanine scanning** with either PB or GB implicit solvent models. All trajectories will be mutated to match
-the mutated topology files, and whichever calculations that would be carried out for the normal systems are
-also carried out for the mutated systems. Note that only 1 mutation is allowed per simulation, and it must
-be to an alanine. If mutant_only is not set to 1, differences resulting from the mutations are calculated. This
-option is incompatible with intermediate NetCDF trajectories (see the netcdf = 1 option above). This has the
-same program requirements as option 1 above.
-* **Entropy corrections**. An entropy term can be added to the free energies calculated above using either the
-quasi-harmonic approximation, the normal mode approximation or interaction entropy approximations. Calculations will be 
-done for the normal and mutated systems (alanine scanning) as requested. Normal mode calculations are done with the
-mmpbsa_py_nabnmode program included with AmberTools.
-* **Decomposition schemes**. The energy terms will be decomposed according to the decomposition scheme
-outlined in the idecomp variable description. This should work with all of the above, though entropy terms
-cannot be decomposed. APBS energies cannot be decomposed, either. Neither can PBSA surface area terms.
-This functionality requires sander from the Amber 11 (or later) package.
-* **QM/MMGBSA**. This is a binding free energy (or stability calculation) using the Generalized Born solvent
-model allowing you to treat part of your system with a quantum mechanical Hamiltonian. See [“Advanced
-Options”](https://github.com/Valdes-Tresanco-MS/GMX-MMPBSA#Advanced-Options) for tips about optimizing this option. 
-This functionality requires sander from the Amber package.
-* **MM/3D-RISM**. This is a binding free energy (or stability calculation) using the 3D-RISM solvation model.
-This functionality is performed with rism3d.snglpnt built with AmberTools.
-* **Membrane Protein MMPBSA**. Calculate the MMPBSA binding free energy for a ligand bound to a protein
-that is embedded into a membrane. Only use_sander=1 is supported.
-
-### Calling gmx_MMPBSA from the command-line
-gmx_MMPBSA is invoked through the command line as follows:
-```
-usage: gmx_MMPBSA [-h] [-v] [--input-file-help] [-O] [-prefix <file prefix>] [-i FILE] [-xvvfile XVVFILE] [-o FILE] 
-                  [-do FILE] [-eo FILE] [-deo FILE] [-gui] [-s] [-pff <Forcefield>] [-lff <Forcefield>] [-st] 
-                  [-cs <Structure File>] [-ci <Index File>] [-cg index index] [-ct [TRJ [TRJ ...]]] 
-                  [-rs <Structure File>] [-ri <Index File>] [-rg index] [-rt [TRJ [TRJ ...]]] [-lm <Structure File>]
-                  [-ls <Structure File>] [-li <Index File>] [-lg index] [-lt [TRJ [TRJ ...]]] [-make-mdins] [-use-mdins]
-                  [-rewrite-output]
-
-gmx_MMPBSA is an effort to bring Amber's MMPBSA.py functionalities and more to Gromacs users. This program is based on 
-Amber's MMPBSA.py and essentially works as such. gmx_MMPBSA lacks any compatibility-related issue since it will process
-any Gromacs files compatible with the Gromacs in the path.
-
-optional arguments:
-  -h, --help            show this help message and exit
-  -v, --version         show program's version number and exit
-  --input-file-help     Print all available options in the input file. (default: False)
-
-Miscellaneous Options:
-  -O, --overwrite       Allow output files to be overwritten (default: False)
-  -prefix <file prefix>
-                        Prefix for intermediate files. (default: _GMXMMPBSA_)
-
-Input and Output Files:
-  These options specify the input files and optional output files.
-
-  -i FILE               MM/PBSA input file. (default: None)
-  -xvvfile XVVFILE      XVV file for 3D-RISM. (default: /home/mario/programs/amber20/dat/mmpbsa/spc.xvv)
-  -o FILE               Output file with MM/PBSA statistics. (default: FINAL_RESULTS_MMPBSA.dat)
-  -do FILE              Output file for decomposition statistics summary. (default: FINAL_DECOMP_MMPBSA.dat)
-  -eo FILE              CSV-format output of all energy terms for every frame in every calculation. File name forced to
-                         end in [.csv]. This file is only written when specified on the command-line. (default: None)
-  -deo FILE             CSV-format output of all energy terms for each printed residue in decomposition calculations. 
-                         File name forced to end in [.csv]. This file is only written when specified on the command-line.
-                         (default: None)
-  -gui                  Open charts application when all calculations finished (default: True)
-
-Options:
-  These options specify explicit calculation type and forcefield to prepare the Amber topologies
-
-  -s                    Perform stability calculation. Only the complex parameter are required. If ligand is non-Protein
-                         (small molecule) type will required the ligand mol2 file parameters. In any other case receptor
-                         and ligand parameters will be ignored. See description bellow (default: False)
-  -pff <Forcefield>     Used forcefield to make the protein MD in Gromacs. Allowed: amber14sb, amber99sb-ildn, 
-                         amber99sb, amber03, amber99, amber96, amber94. (default: amber14sb)
-  -lff <Forcefield>     Used forcefield to make the ligand MD in Gromacs. Allowed: gaff, gaff2. (default: gaff)
-  -st                   Define if complex, receptor and ligand trajectories is solvated. We assume that the entry 
-                         trajectory contains ions and water (default: True)
-
-Complex:
-  Complex files and info that are needed to perform the calculation. If the receptor and / or the ligand are not 
-   defined, we generate it from the complex.
-
-  -cs <Structure File>  Structure file of the bound complex. If it is Protein-Ligand (small molecule) complex, make 
-                         sure that you define -lm option (default: None)
-  -ci <Index File>      Index file of the bound complex. (default: None)
-  -cg index index       Groups of receptor and ligand in complex index file. The notation is as follows: "-cg <Receptor
-                         group> <Ligand group>", ie. -cg 1 13 (default: None)
-  -ct [TRJ [TRJ ...]]   Input trajectories of the complex. Allowed formats: *.xtc (recommended), *.trr, *.pdb (specify 
-                         as many as you'd like). (default: None)
-
-Receptor:
-  Receptor files and info that are needed to perform the calculation. If the receptor are not defined, we generate it 
-   from the complex.
-
-  -rs <Structure File>  Structure file of the unbound receptor. If omitted and stability is False, the structure from 
-                         complex will be used and other options are not needed. (default: None)
-  -ri <Index File>      Index file of the unbound receptor. (default: None)
-  -rg index             Group of receptor in receptor index file. (default: None)
-  -rt [TRJ [TRJ ...]]   Input trajectories of the unbound receptor for multiple trajectory approach. Allowed formats: 
-                         *.xtc (recommended), *.trr, *.pdb. (default: None)
-
-Ligand:
-  Ligand files and info that are needed to perform the calculation. If the ligand are not defined, we generate it from 
-   the complex.
-
-  -lm <Structure File>  Structure file of the unbound ligand used to parametrize ligand for Gromacs. Most be defined if 
-                         Protein-Ligand (small molecule) complex was define. (default: None)
-  -ls <Structure File>  Structure file of the unbound ligand. If omitted, is protein-like and stability is False the 
-                         structure from complex will be used and other options are not needed. If ligand is a small 
-                         molecule, make sure that you definde above -lm option (default: None)
-  -li <Index File>      Index file of the unbound ligand. Only if tpr file was define in -ls. (default: None)
-  -lg index             Group of the ligand in ligand index file. Only if tpr file was define in -ls. (default: None)
-  -lt [TRJ [TRJ ...]]   Input trajectories of the unbound ligand for multiple trajectory approach. Allowed formats: 
-                         *.xtc (recommended), *.trr, *.pdb. (default: None)
-
-Miscellaneous Actions:
-  -make-mdins           Create the input files for each calculation and quit. This allows you to modify them and re-run
-                         using -use-mdins (default: False)
-  -use-mdins            Use existing input files for each calculation. If they do not exist with the appropriate names, 
-                         gmx_MMPBSA will quit in error. (default: False)
-  -rewrite-output       Do not re-run any calculations, just parse the output files from the previous calculation and 
-                         rewrite the output files. (default: False)
-
-This program will calculate binding free energies using end-state free energy methods on an ensemble of snapshots using 
-a variety of implicit solvent models
-```
-
-`-make-mdins` and `-use-mdins` are intended to give added flexibility to user input. If the MM/PBSA input file does
-not expose a variable you require, you may use the -make-mdins flag to generate the MDIN files and then quit.
-Then, edit those MDIN files, changing the variables you need to, then running gmx_MMPBSA with -use-mdins to
-use those modified files.
-
-### Running gmx_MMPBSA
-#### Serial version
-This version is installed via pip as described above. AMBERHOME must be set, or it will quit on error. An example 
-command-line call is shown below:
-
-`gmx_MMPBSA -O -i mmpbsa.in -cs com_md.tpr -ci index.ndx -cg 1 13 -ct com_traj.xtc`
-
-You can found test files in GitHub (https://github.com/Valdes-Tresanco-MS/GMX-MMPBSA)
-
-#### Parallel (MPI) version
-
-This version is installed with Amber during the parallel install. The python package mpi4py is included with
-the MMPBSA.py source code and must be successfully installed in order to run the MPI version of MMPBSA.py.
-It is run in the same way that the serial version is above, except MPI directions must be given on the command
-line as well. Note, if mpi4py does not install correctly, you must install it yourself in order to use
-MMPBSA.py.MPI. One note: at a certain level, running RISM in parallel may actually hurt performance, since
-previous solutions are used as an initial guess for the next frame, hastening convergence. Running in parallel loses
-this advantage. Also, due to the overhead involved in which each thread is required to load every topology file
-when calculating energies, parallel scaling will begin to fall off as the number of threads reaches the number of
-frames. A usage example is shown below:
-
-`mpirun -np 2 gmx_MMPBSA MPI -O -i mmpbsa.in -cs com_md.tpr -ci index.ndx -cg 1 13 -ct com_traj.xtc`
-
-or
-
-`mpirun -np 2 gmx_MMPBSA mpi -O -i mmpbsa.in -cs com_md.tpr -ci index.ndx -cg 1 13 -ct com_traj.xtc`
-
-#### The input file
-As gmx_MMPBSA is based on [MMPBSA.py](https://pubs.acs.org/doi/10.1021/ct300418h), it uses an input file containing 
+### The input file
+As gmx_MMPBSA.py is based on [MMPBSA.py](https://pubs.acs.org/doi/10.1021/ct300418h), it uses an input file containing 
 all the specification for the MM/PB(GB)SA calculation. The input file is designed to be as syntactically similar to 
 other programs in Amber as possible. The input file has the same namelist structure as both sander and pmemd. The allowed 
 namelists are &general, &gb, &pb, &rism, &alanine_scanning, &nmode, and &decomp. The input variables recognized in each 
@@ -311,6 +144,7 @@
 variable name is required). For example, “star” in &general will match “startframe”. However, “stare” and “sta” will 
 match nothing.
 
+
 **&general namelist variables**
 
 `debug_printlevel` MMPBSA.py prints errors by raising exceptions, and not catching fatal errors. If debug_printlevel 
@@ -329,24 +163,12 @@
 ```            
 `entropy` It specifies whether to perform a quasi-harmonic entropy (QH) approximation with ptraj or the 
 [Interaction Entropy (IE)](https://pubs.acs.org/doi/abs/10.1021/jacs.6b02682) approximation. The allowed values are (default = 0): 
-* 0: Don’t
-* 1: perform QH
-* 2: perform IE
-
+* 0: Don’t 
+* 1: perform QH 
+* 2: perform IE 
 ```diff
 + New input variable added
 ```
-<<<<<<< HEAD
-`entropy_seg` Specify the representative segment (in %), starting from the `endframe`, for the calculation of 
-the Interaction Entropy, e.g: `entropy_seg = 25` means that the last quartile of the total number of frames 
-(`(endframe-startframe)/interval`) will be used to calculate the average Interaction Entropy. Default: 25 (Only if `entropy = 2`)
-
-```diff
-+ New input variable added
-```
-`entropy_temp` Specify the temperature to calculate the entropy term `−TΔS` (Only if `entropy = 2`). Avoid 
-inconsistencies with defined internal temperature (298.15 K) when nmode is used.
-=======
 `entropy_seg` Specify the representative segment (in %), starting from the end of the trajectory, for the calculation of 
               the Interaction Entropy, e.g: 25 is equivalent to the frames contained in the last quartile of the 
               trajectory (Default: 25) (Only if `entropy` = 2)
@@ -355,7 +177,6 @@
 ```
 `entropy_temp` Specify the temperature to calculate the entropy term `−TΔS` (Only if `entropy` = 2). Avoid 
 inconsistencies with defined internal temperature (298.15 K) when nmode is used (Default = 298.15)
->>>>>>> 7324049b
       
 `interval` The offset from which to choose frames from each trajectory file. For example, an interval of 2 will pull
 every 2nd frame beginning at startframe and ending less than or equal to endframe. (Default = 1)
@@ -378,22 +199,14 @@
 
 ```diff
 + New input variable added
-<<<<<<< HEAD
-```
-`PBRadii` PBRadii in amber topology files. Allowed values are (default = 3): 
-=======
 ``` 
 `PBRadii` PBRadii in amber topology files (Default = 3)
->>>>>>> 7324049b
 * 1: bondi, recommended when igb = 7 
 * 2: mbondi, recommended when igb = 1 
 * 3: mbondi2, recommended when igb = 2 or 5 
 * 4: mbondi3, recommended when igb = 8 
 
 ```diff
-<<<<<<< HEAD
-- Input variable deleted. Always must be defined to get gromacs
-=======
 + New input variable added
 ```
 `protein_forcefield` Define the force field used to build Amber topology for proteins. Make sure this force field is 
@@ -420,14 +233,13 @@
 * 1 Build clear trajectory
 ```diff
 - Input variable deleted. ALways must be defined to get gromacs
->>>>>>> 7324049b
 ```
 ~~-`search_path` Advanced option. By default, MMPBSA.py will only search for executables in $AMBERHOME/bin .
 To enable it to search for binaries in your full PATH if they can’t be found in $AMBERHOME/bin , set
 search_path to 1. Default 0 (do not search through the PATH ). This is particularly useful if you are using
 an older version of sander that is not in AMBERHOME .~~
 
-`use_sander` use sander for energy calculations, even when mmpbsa_py_energy will suffice (Default = 0)
+`use_sander` Forces MMPBSA.py to use sander for energy calculations, even when mmpbsa_py_energy will suffice (Default = 0)
 * 0: Use mmpbsa_py_energy when possible
 * 1: Always use sander
 
@@ -443,16 +255,19 @@
 igb Generalized Born method to use (seeSection 4). Allowed values are 1, 2, 5, 7 and 8. (Default = 5) All models are 
 now available with both mmpbsa_py_energy and sander.(Default = 0)
 * 0: Potential function is strictly classical 
-* 1: Use QM/MM
+* 1: Use QM/MM <br>
 
 `qm_residues` Comma- or semicolon-delimited list of complex residues to treat with quantum mechanics. All
 whitespace is ignored. All residues treated with quantum mechanics in the complex must be treated with
-quantum mechanics in the receptor or ligand to obtain meaningful results.
-
-```diff
-+ Input variable added.
-```
-`intdiel` Define Internal dielectric constant without use external *.mdin file (Default = 1.0)
+quantum mechanics in the receptor or ligand to obtain meaningful results. If the default masks are used,
+then MMPBSA.py will figure out which residues should be treated with QM in the receptor and ligand.
+Otherwise, skeleton mdin files will be created and you will have to manually enter qmmask in the ligand and
+receptor topology files. There is no default, this must be specified.
+
+```diff
++ Input variable added. Define Internal dielectric constant without use external mdin file
+```
+`intdiel` Define a new internal dielectric constant (Default = 1.0)
 
 `qm_theory` Which semi-empirical Hamiltonian should be used for the quantum calculation. No default, this must
 be specified. See its description in the QM/MM section of the manual for options.
@@ -483,14 +298,14 @@
 
 **&pb namelist variables**
 
-`inp` Option to select different methods to compute non-polar solvation free energy (Default = 2).
-* 0: No non-polar solvation free energy is computed
-* 1: The total non-polar solvation free energy is modeled as a single term linearly proportional to the solvent accessible
-surface area, as in the PARSE parameter set, that is, if INP = 1, USE_SAV must be equal to 0.
-* 2: The total non-polar solvation free energy is modeled as two terms: the cavity term and the dispersion term. The 
+`inp` Option to select different methods to compute non-polar solvation free energy (Default = 2). <br>
+0: No non-polar solvation free energy is computed <br>
+1: The total non-polar solvation free energy is modeled as a single term linearly proportional to the solvent accessible
+surface area, as in the PARSE parameter set, that is, if INP = 1, USE_SAV must be equal to 0. <br>
+2: The total non-polar solvation free energy is modeled as two terms: the cavity term and the dispersion term. The 
 dispersion term is computed with a surface-based integration method closely related to the PCM solvent for quantum 
 chemical programs. Under this framework, the cavity term is still computed as a term linearly proportional to the 
-molecular solvent-accessible-surface area (SASA) or the molecular volume enclosed by SASA.
+molecular solvent-accessible-surface area (SASA) or the molecular volume enclosed by SASA. <br>
 
 `cavity_offset` Offset value used to correct non-polar free energy contribution (Default = -0.5692) This is not used
 for APBS.
@@ -543,7 +358,7 @@
 ```diff
 +Two options added to ease the alanine_scanning calculations
 ```
-`mutant` Define whether the mutation will be perform in receptor or ligand. Allowed values are: receptor, rec, ligand or lig
+`mutant` Define if the mutation will be make in receptor or ligand. Allowed values are: receptor, rec, ligand or lig
  in any capitalization (Default = receptor or REC)
 
 `mutant_res` Define the specific residue that is going to be mutated. Use the following format CHAIN:RESNUM (eg: 'A:350').
@@ -597,24 +412,23 @@
 
 (No default. This must be specified!) This functionality requires sander.
 
-`print_res` Select residues from the complex to print. Default is print all residues. This variable also accepts a 
-sequence of individual residues and/or ranges. The different fields must be either comma- or semicolon-delimited. 
-For example: print_res = “1, 3-10, 15, 100”, or print_res = “1; 3-10; 15; 100”. Both of these will print residues 1, 3 
-through 10, 15, and 100 from the complex topology file and the corresponding residues in either the ligand and/or 
-receptor topology files. 
-
+`print_res` Select residues from the complex to print. This variable accepts a sequence of individual residues and/or
+ranges. The different fields must be either comma- or semicolon-delimited. For example: print_res = “1,
+3-10, 15, 100”, or print_res = “1; 3-10; 15; 100”. Both of these will print residues 1, 3 through 10, 15, and
+100 from the complex topology file and the corresponding residues in either the ligand and/or receptor topology files. 
+(Default: print all residues).
 ```diff
 - *Please note: Using idecomp=3 or 4 (pairwise) with a very large number of printed residues and a large number
-- of frames can quickly create very, very large temporary mdout files. Large print selections also demand a large
-- amount of memory to parse the mdout files and write decomposition output file (~500 MB for just 250 residues,
-- since that’s 62500 pairs!) It is not unusual for the output file to take a significant amount of time to print if you
-- have a lot of data. This is most applicable to pairwise decomp, since the amount of data scales as O(N 2 ).
-
-+ Based on the above, we decided to add a new option that limits the selection of the residues that will be printed 
-+ by default. We defined a selection method with the following structure:
+-of frames can quickly create very, very large temporary mdout files. Large print selections also demand a large
+-amount of memory to parse the mdout files and write decomposition output file (~500 MB for just 250 residues,
+-since that’s 62500 pairs!) It is not unusual for the output file to take a significant amount of time to print if you
+-have a lot of data. This is most applicable to pairwise decomp, since the amount of data scales as O(N 2 ).
+
++ Based on the above, we decided to add a new option that limits the selection of the residues that will be displayed 
+by default. We defined a selection method with the following structure:
 + print_res = "within 6"
-+ where _within_ corresponds to the keyword and _6_ to the maximum distance criterion in Angstroms necessary to select 
-+ the residues from both the receptor and ligand.
++ where _within_ corresponds to the keyword and _6_ to the maximum distance criterion in Angstroms necessary to select any
++ residue from both the receptor and ligand.
 ```
 
 **&rism namelist variables***
@@ -756,8 +570,6 @@
 must be comma-delimited, though all whitespace is ignored. Finally, all lines between namelists are ignored, so
 comments can be added before each namelist without using #.
 
-<<<<<<< HEAD
-=======
 ### Calling MMPBSA.py from the command-line
 gmx_MMPBSA.py is invoked through the command line as follows:
 ```
@@ -915,7 +727,6 @@
 * Membrane Protein MMPBSA (Not tested). Calculate the MMPBSA binding free energy for a ligand bound to a protein
 that is embedded into a membrane. Only use_sander=1 is supported.
 
->>>>>>> 7324049b
 ### The Output File
 The header of the output file will contain information about the calculation. It will show a copy of the input
 file as well as the names of all files that were used in the calculation (topology files and coordinate file(s)). If the
@@ -1099,6 +910,13 @@
 should only be done with care. It is recommended that users start with the existing mdin files (generated by
 the -make-mdins flag above), and add and/or modify parameters from there.
 
+`strip_mask` This input variable allows users to control which atoms are stripped from the trajectory files associated
+with solvated_prmtop. In general, counterions and water molecules are stripped, and the complex is centered
+and imaged (so that if iwrap caused the ligand to “jump” to the other side of the periodic box, it is replaced
+inside the active site). If there is a specific metal ion that you wish to include in the calculation, you can
+prevent ptraj from stripping this ion by NOT specifying it in strip_mask. Note that strip_mask does nothing
+if no solvated_prmtop is provided.
+
 `QM/MMGBSA` There are a lot of options for QM/MM calculations in sander, but not all of those options were
 made available via options in the MMPBSA.py input file. In order to take advantage of these other options,
 you’ll have to make use of the -make-mdins and -use-mdins flags as detailed above and change the resulting
