---
template: main.html
title: gmx_MMPBSA vs other programs
---

# Comparison of `gmx_MMPBSA` vs other programs
This comparison is based on the documentation of the different programs


## Calculation features
| Feature                               |        [g_mmpbsa][1]         |       [GMXPBSA 2.1][2]       |                     MMPBSA.py [^1]                     |      [gmx_MMPBSA][3]      |
|:--------------------------------------|:----------------------------:|:----------------------------:|:-----------------------------------------------------:|:-------------------------:|
| **Normal binding free energies**      |              PB              |              PB              |                       PB and GB                       |         PB and GB         |
| * GB models                           |                              |                              |                  1, 2, 5, 7 and 8                  |    1, 2, 5, 7 and 8    |
| **Stability**                         |                              |                              |                  :material-check-bold:{.scale_icon_medium}                   |    :material-check-bold:{.scale_icon_medium}     |
| **Alanine scanning**                  |   :material-check-bold:{.scale_icon_medium} [^2]    |      :material-check-bold:{.scale_icon_medium}      |                  :material-check-bold:{.scale_icon_medium}                   |    :material-check-bold:{.scale_icon_medium}     |
| **Entropy corrections** [^3]          |                              |                              |                     nmode and qh                      |     nmode, qh, and IE     |
| **Decomposition schemes**             |         Per-Residues         |                              |               Per-Residues and Per-Wise               | Per-Residues and Per-Wise |
| **QM/MMGBSA**                         |                              |                              |                  :material-check-bold:{.scale_icon_medium}                   |    :material-check-bold:{.scale_icon_medium}     |
| **MM/3D-RISM**                        |                              |                              |                  :material-check-bold:{.scale_icon_medium}                   |    :material-check-bold:{.scale_icon_medium}     |
| **Membrane Protein MMPBSA**           |                              |                              |                  :material-check-bold:{.scale_icon_medium}                   |    :material-check-bold:{.scale_icon_medium}     |
| **Approximations**                    |              ST              |          ST and MT           |                       ST and MT                       |         ST and MT         |

## Analysis features
| Feature                               |        [g_mmpbsa][1]         |       [GMXPBSA 2.1][2]       |                     MMPBSA.py [^1]                     |      [gmx_MMPBSA][3]      |
|:--------------------------------------|:----------------------------:|:----------------------------:|:-----------------------------------------------------:|:-------------------------:|
| **API**                               |                              |                              |                  :material-check-bold:{.scale_icon_medium}                   |    :material-check-bold:{.scale_icon_medium}     |
| **Analyzer Tool**                     |                              |                              |                         [^4]                              |    :material-check-bold:{.scale_icon_medium}     |
| * Multiple systems at same time       |                              |                              |                                                       |    :material-check-bold:{.scale_icon_medium}     |
| * Correlation between systems         |      :material-check-bold:{.scale_icon_medium}      |                              |                                                       |    :material-check-bold:{.scale_icon_medium}     |
| * Per-residue energies to PDB         |      :material-check-bold:{.scale_icon_medium}      |                              |                                                       |    :material-check-bold:{.scale_icon_medium}     |
| * Interactive visualization           |                              |                              |                                                       |    :material-check-bold:{.scale_icon_medium}     |
|   ** _3D Molecular Visualization_     |                              |                              |                                                       |           PyMOL           |
|   ** _Interactive Charts_             |        static image          |                              |                                                       |    :material-check-bold:{.scale_icon_medium}     |
| * Plotting tool                       |       internal tools         |                              |               API and graphics library [^5]           |      gmx_MMPBSA_ana       |
| * Energetic Terms charts              | ΔG~polar~, ΔG~nonpolar~, ΔE~MM~ and ΔG~bind~ |                      |                                                       |       All       |
| * Export data to CSV file             |                              |                              |                  :material-check-bold:{.scale_icon_medium}                   |    :material-check-bold:{.scale_icon_medium}     |
|   ** _Energy Summary_                 |                              |                              |                  :material-check-bold:{.scale_icon_medium}                   |    :material-check-bold:{.scale_icon_medium}     |
|   ** _Individual Energetic Terms_     |                              |                              |                                                       |    :material-check-bold:{.scale_icon_medium}     |

## Technical features
| Feature                               |        [g_mmpbsa][1]         |       [GMXPBSA 2.1][2]       |                     MMPBSA.py [^1]                     |      [gmx_MMPBSA][3]      |
|:--------------------------------------|:----------------------------:|:----------------------------:|:-----------------------------------------------------:|:-------------------------:|
| **GROMACS Version**                   |   4.x, 5.x and 2016+ [^6]    |   4.x, 5.x and 20xx.x [^7]   |                          ---                          |    4.x, 5.x and 20xx.x    |
| **Externals programs**                | APBS (1.2.x, 1.3.x or 1.4.x) |      APBS (1.x.x) [^8]       |                     AmberTools20                      |       AmberTools20 [^9]        |
| **Parallel computation**              |   Depends on APBS            |  Locally using APBS or in HPC divided in jobs  |                  :material-check-bold:{.scale_icon_medium}                   |    :material-check-bold:{.scale_icon_medium}     |
| **Steps for:**                        |                              |                              |                                                       |                           |
| * Calculation and Summary             |           Multiple           |           Multiple           |                          One                          |            One            |
| * Analysis                            |           Multiple           |           Multiple           |                       Multiple                        |            One            |



  [^1]: [MMPBSA.py][4] is included in AMBER package.
  [^2]: Without documentation.
  [^3]: nmode = Normal modes approximation, qh = Quasic-Harmony approximation and IE = Interaction Entropy
approximation
  [^4]: We plan to extend gmx_MMPBSA compatibility to MMPBSA.py's results
  [^5]: Currently there is a repository ([AmberUtils][5]) for analysing the results.
  [^6]: GROMACS 20xx.x is not officially supported. There is a Pull Request that offers a minimum compatibility 
with versions higher than 2016.x one, but still with limitations
  [^7]: It is not clear whether it does support GROMACS versions 20xx.x or not, but we assume that it does since 
it is script-based.
<<<<<<< HEAD
  [^8]: It is not clear whether it does support APBS versions 3.x.x
=======
  [^8]: It is not clear whether it does support APBS versions 3.x.x , but we assume that it does since it is 
script-based.
  [^9]: gmx_MMPBSA is also compatible with AmberTools21
>>>>>>> 1163f72c
  

  [1]: https://github.com/RashmiKumari/g_mmpbsa
  [2]: https://github.com/aspitaleri/gmxpbsa
  [3]: https://github.com/Valdes-Tresanco-MS/gmx_MMPBSA
  [4]: https://ambermd.org/doc12/Amber20.pdf#chapter.34
  [5]: https://github.com/williamdlees/AmberUtils

  <|MERGE_RESOLUTION|>--- conflicted
+++ resolved
@@ -42,7 +42,7 @@
 | Feature                               |        [g_mmpbsa][1]         |       [GMXPBSA 2.1][2]       |                     MMPBSA.py [^1]                     |      [gmx_MMPBSA][3]      |
 |:--------------------------------------|:----------------------------:|:----------------------------:|:-----------------------------------------------------:|:-------------------------:|
 | **GROMACS Version**                   |   4.x, 5.x and 2016+ [^6]    |   4.x, 5.x and 20xx.x [^7]   |                          ---                          |    4.x, 5.x and 20xx.x    |
-| **Externals programs**                | APBS (1.2.x, 1.3.x or 1.4.x) |      APBS (1.x.x) [^8]       |                     AmberTools20                      |       AmberTools20 [^9]        |
+| **Externals programs**                | APBS (1.2.x, 1.3.x or 1.4.x) |      APBS (1.x.x) [^8]       |                     AmberTools20/21                      |       AmberTools20/21 [^9]        |
 | **Parallel computation**              |   Depends on APBS            |  Locally using APBS or in HPC divided in jobs  |                  :material-check-bold:{.scale_icon_medium}                   |    :material-check-bold:{.scale_icon_medium}     |
 | **Steps for:**                        |                              |                              |                                                       |                           |
 | * Calculation and Summary             |           Multiple           |           Multiple           |                          One                          |            One            |
@@ -60,13 +60,8 @@
 with versions higher than 2016.x one, but still with limitations
   [^7]: It is not clear whether it does support GROMACS versions 20xx.x or not, but we assume that it does since 
 it is script-based.
-<<<<<<< HEAD
   [^8]: It is not clear whether it does support APBS versions 3.x.x
-=======
-  [^8]: It is not clear whether it does support APBS versions 3.x.x , but we assume that it does since it is 
-script-based.
-  [^9]: gmx_MMPBSA is also compatible with AmberTools21
->>>>>>> 1163f72c
+  [^9]: gmx_MMPBSA is compatible with AmberTools20, AmberTools21 or newer
   
 
   [1]: https://github.com/RashmiKumari/g_mmpbsa
