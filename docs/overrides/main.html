{#-
  This file was automatically generated - do not edit
-#}
{% extends "base.html" %}
{% block extrahead %}
  {% set title = config.site_name %}
  {% if page and page.title and not page.is_homepage %}
    {% set title = config.site_name ~ " - " ~ page.title | striptags %}
  {% endif %}
  {% set image = config.site_url ~ 'assets/images/banner.png' %}
  <meta property="og:type" content="website">
  <meta property="og:title" content="{{ title }}">
  <meta property="og:description" content="{{ config.site_description }}">
  <meta property="og:url" content="{{ page.canonical_url }}">
  <meta property="og:image" content="{{ image }}">
  <meta property="og:image:type" content="image/png">
  <meta property="og:image:width" content="1080">
  <meta property="og:image:height" content="568">
<!--  <meta name="twitter:card" content="summary_large_image">-->
<!--  <meta name="twitter:title" content="{{ title }}">-->
<!--  <meta name="twitter:description" content="{{ config.site_description }}">-->
<!--  <meta name="twitter:image" content="{{ image }}">-->
<<<<<<< HEAD
  <link rel="stylesheet" href="{{ 'overrides/assets/stylesheets/main.2aa486e8.min.css' | url }}">
  <link rel="stylesheet" href="{{ 'overrides/assets/stylesheets/topbtn.css' | url }}">
=======
  <link rel="stylesheet" href="{{ 'overrides/assets/stylesheets/main.6c7993e4.min.css' | url }}">
  <link rel="stylesheet" href="{{ 'assets/stylesheets/topbtn.css' | url }}">
  <link rel="stylesheet" href="{{ 'assets/stylesheets/global.css' | url }}">
>>>>>>> aa3b183e
{% endblock %}
{% block content %}
  {{ super() }}

  <button onclick="topFunction()" id="topbtn" title="Go to top"> </button>

<<<<<<< HEAD
  <footer class="tx-content__footer md-typeset">
=======
  <footer class="mdx-content__footer md-typeset">
>>>>>>> aa3b183e
<!--    <a href="{{ 'insiders/' | url }}" title="Material for MkDocs Insiders">-->
<!--      <hr>-->
<!--      <span class="twemoji">-->
<!--        {% include ".icons/logo.svg" %}-->
<!--      </span>-->
<!--      <span class="twemoji">-->
<!--        {% include ".icons/material/plus.svg" %}-->
<!--      </span>-->
<!--      <span class="twemoji tx-heart">-->
<!--        {% include ".icons/octicons/heart-fill-24.svg" %}-->
<!--      </span>-->
<!--      <hr>-->
<!--    </a>-->
  </footer>
{% endblock %}
{% block scripts %}
  {{ super() }}
<<<<<<< HEAD
  {% block config %}
    {%- set configuration = {
      "base": base_url,
      "features": features
    } -%}
    <script id="__config" type="application/json">
      {{- configuration | tojson -}}
    </script>
  {% endblock %}
  <script src="{{ 'overrides/assets/javascripts/bundle.576c0d5a.min.js' | url }}"></script>
  <script src="{{ 'overrides/assets/javascripts/topbtn.js' | url }}"></script>
=======
  <script src="{{ 'overrides/assets/javascripts/bundle.cf78cd63.min.js' | url }}"></script>
  <script src="{{ 'assets/javascripts/topbtn.js' | url }}"></script>
>>>>>>> aa3b183e
{% endblock %}<|MERGE_RESOLUTION|>--- conflicted
+++ resolved
@@ -20,25 +20,16 @@
 <!--  <meta name="twitter:title" content="{{ title }}">-->
 <!--  <meta name="twitter:description" content="{{ config.site_description }}">-->
 <!--  <meta name="twitter:image" content="{{ image }}">-->
-<<<<<<< HEAD
-  <link rel="stylesheet" href="{{ 'overrides/assets/stylesheets/main.2aa486e8.min.css' | url }}">
-  <link rel="stylesheet" href="{{ 'overrides/assets/stylesheets/topbtn.css' | url }}">
-=======
   <link rel="stylesheet" href="{{ 'overrides/assets/stylesheets/main.6c7993e4.min.css' | url }}">
   <link rel="stylesheet" href="{{ 'assets/stylesheets/topbtn.css' | url }}">
   <link rel="stylesheet" href="{{ 'assets/stylesheets/global.css' | url }}">
->>>>>>> aa3b183e
 {% endblock %}
 {% block content %}
   {{ super() }}
 
   <button onclick="topFunction()" id="topbtn" title="Go to top"> </button>
 
-<<<<<<< HEAD
-  <footer class="tx-content__footer md-typeset">
-=======
   <footer class="mdx-content__footer md-typeset">
->>>>>>> aa3b183e
 <!--    <a href="{{ 'insiders/' | url }}" title="Material for MkDocs Insiders">-->
 <!--      <hr>-->
 <!--      <span class="twemoji">-->
@@ -56,20 +47,6 @@
 {% endblock %}
 {% block scripts %}
   {{ super() }}
-<<<<<<< HEAD
-  {% block config %}
-    {%- set configuration = {
-      "base": base_url,
-      "features": features
-    } -%}
-    <script id="__config" type="application/json">
-      {{- configuration | tojson -}}
-    </script>
-  {% endblock %}
-  <script src="{{ 'overrides/assets/javascripts/bundle.576c0d5a.min.js' | url }}"></script>
-  <script src="{{ 'overrides/assets/javascripts/topbtn.js' | url }}"></script>
-=======
   <script src="{{ 'overrides/assets/javascripts/bundle.cf78cd63.min.js' | url }}"></script>
   <script src="{{ 'assets/javascripts/topbtn.js' | url }}"></script>
->>>>>>> aa3b183e
 {% endblock %}